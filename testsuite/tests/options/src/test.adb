--- conflicted
+++ resolved
@@ -367,15 +367,11 @@
             Put_Line ("Config_Project" & Allow_Implicit_Project & ": is not defined");
          end if;
 
-<<<<<<< HEAD
-         Put_Line ("Build_Path" & Allow_Implicit_Project & ":" & Options.Build_Path.String_Value);
-=======
          if Options.Build_Path.Is_Defined then
-            Put_Line ("Build_Path" & Allow_Implicit_Project & ":" & Options.Build_Path.Value);
+            Put_Line ("Build_Path" & Allow_Implicit_Project & ":" & Options.Build_Path.String_Value);
          else
             Put_Line ("Build_Path" & Allow_Implicit_Project & " is not defined");
          end if;
->>>>>>> 1448e0f5
 
          declare
             Subdirs     : constant GPR2.Optional_Name_Type := Options.Subdirs;

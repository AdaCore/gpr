/main/obj/asm.o
      OK /main/asm.s
/main/obj/helper.o
      OK /main/helper.c
/main/obj/main.o
   MAIN
      OK /main/main.adb
----------
/main/obj/asm.o
      OK /main/asm.s
/main/obj/helper.o
      OK /main/helper.c
/main/obj/main.o
<<<<<<< HEAD
   Main
      OK /main/main.adb
/mylib/obj/mylib.o
   Mylib
=======
   MAIN
      OK /main/main.adb
/mylib/obj/mylib.o
   MYLIB
>>>>>>> dde92602
      OK /mylib/mylib.ads
----------
/main/obj/asm.o
      OK /main/asm.s
/main/obj/helper.o
      OK /main/helper.c
/main/obj/main.o
<<<<<<< HEAD
   Main
=======
   MAIN
>>>>>>> dde92602
      OK /main/main.adb
----------
/main/obj/asm.o
/main/obj/helper.o
         OK /main/helper.c
         OK /install/include/mylib/mylib.h
OK<|MERGE_RESOLUTION|>--- conflicted
+++ resolved
@@ -11,17 +11,10 @@
 /main/obj/helper.o
       OK /main/helper.c
 /main/obj/main.o
-<<<<<<< HEAD
-   Main
-      OK /main/main.adb
-/mylib/obj/mylib.o
-   Mylib
-=======
    MAIN
       OK /main/main.adb
 /mylib/obj/mylib.o
    MYLIB
->>>>>>> dde92602
       OK /mylib/mylib.ads
 ----------
 /main/obj/asm.o
@@ -29,11 +22,7 @@
 /main/obj/helper.o
       OK /main/helper.c
 /main/obj/main.o
-<<<<<<< HEAD
-   Main
-=======
    MAIN
->>>>>>> dde92602
       OK /main/main.adb
 ----------
 /main/obj/asm.o

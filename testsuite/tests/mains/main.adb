--- conflicted
+++ resolved
@@ -54,132 +54,16 @@
    Log : GPR2.Log.Object;
 
 begin
-<<<<<<< HEAD
-   Project.Tree.Load (Prj, Create ("demo1.gpr"), Ctx);
-   Prj.Update_Sources (Messages => Log);
-   Log.Output_Messages;
-   Display (Prj.Root_Project);
-
-   Project.Tree.Load (Prj, Create ("demo2.gpr"), Ctx);
-   Prj.Update_Sources (Messages => Log);
-   Log.Output_Messages;
-   Display (Prj.Root_Project);
-
-   Project.Tree.Load (Prj, Create ("demo3.gpr"), Ctx);
-   Prj.Update_Sources (Messages => Log);
-   Log.Output_Messages;
-   Display (Prj.Root_Project);
-
-   Project.Tree.Load (Prj, Create ("demo4.gpr"), Ctx);
-   Prj.Update_Sources (Messages => Log);
-   Log.Output_Messages;
-=======
-   Project.Tree.Load (Prj, Create ("prj/demo1.gpr"), Ctx);
-   Prj.Update_Sources;
-   Display (Prj.Root_Project);
-   Prj.Log_Messages.Output_Messages
-     (Information    => False,
-      Warning        => True,
-      Error          => False);
-   Prj.Unload;
-
-   Project.Tree.Load (Prj, Create ("prj/demo2.gpr"), Ctx);
-   Prj.Update_Sources;
-   Display (Prj.Root_Project);
-   Prj.Log_Messages.Output_Messages
-     (Information    => False,
-      Warning        => True,
-      Error          => False);
-   Prj.Unload;
-
-   Project.Tree.Load (Prj, Create ("prj/demo3.gpr"), Ctx);
-   Prj.Update_Sources;
-   Display (Prj.Root_Project);
-   Prj.Log_Messages.Output_Messages
-     (Information    => False,
-      Warning        => True,
-      Error          => False);
-   Prj.Unload;
-
-   Project.Tree.Load (Prj, Create ("prj/demo4.gpr"), Ctx);
-   Prj.Update_Sources;
-   Display (Prj.Root_Project);
-   Prj.Log_Messages.Output_Messages
-     (Information    => False,
-      Warning        => True,
-      Error          => False);
-   Prj.Unload;
-
-   Project.Tree.Load (Prj, Create ("prj/demo5.gpr"), Ctx);
-   Prj.Update_Sources;
-   Display (Prj.Root_Project);
-   Prj.Log_Messages.Output_Messages
-     (Information    => False,
-      Warning        => True,
-      Error          => False);
-   Prj.Unload;
-
-   Project.Tree.Load (Prj, Create ("prj/demo6.gpr"), Ctx);
-   Prj.Update_Sources;
-   Display (Prj.Root_Project);
-   Prj.Log_Messages.Output_Messages
-     (Information    => False,
-      Warning        => True,
-      Error          => False);
-   Prj.Unload;
-
-   Project.Tree.Load (Prj, Create ("prj/demo7.gpr"), Ctx);
-   Prj.Update_Sources;
-   Display (Prj.Root_Project);
-   Prj.Log_Messages.Output_Messages
-     (Information    => False,
-      Warning        => True,
-      Error          => False);
-   Prj.Unload;
-
-   Project.Tree.Load (Prj, Create ("prj/demo8.gpr"), Ctx);
-   Prj.Update_Sources;
-   Display (Prj.Root_Project);
-   Prj.Log_Messages.Output_Messages
-     (Information    => False,
-      Warning        => True,
-      Error          => False);
-   Prj.Unload;
-
-   Project.Tree.Load (Prj, Create ("prj/demo9.gpr"), Ctx);
-   Prj.Update_Sources;
-   Display (Prj.Root_Project);
-   Prj.Log_Messages.Output_Messages
-     (Information    => False,
-      Warning        => True,
-      Error          => False);
-   Prj.Unload;
-
-   Project.Tree.Load (Prj, Create ("prj/demo10.gpr"), Ctx);
-   Prj.Update_Sources;
-   Display (Prj.Root_Project);
-   Prj.Log_Messages.Output_Messages
-     (Information    => False,
-      Warning        => True,
-      Error          => False);
-   Prj.Unload;
-
-   Project.Tree.Load (Prj, Create ("prj/demo11.gpr"), Ctx);
-   Prj.Update_Sources;
-   Display (Prj.Root_Project);
-   Prj.Log_Messages.Output_Messages
-     (Information    => False,
-      Warning        => True,
-      Error          => False);
-   Prj.Unload;
-
-   Project.Tree.Load (Prj, Create ("prj/demo12.gpr"), Ctx);
-   Prj.Update_Sources;
->>>>>>> bf7a60fd
-   Display (Prj.Root_Project);
-   Prj.Log_Messages.Output_Messages
-     (Information    => False,
-      Warning        => True,
-      Error          => False);
-   Prj.Unload;
+   for J in 1 .. 12 loop
+      declare
+         constant      : String Num := J'Image;
+         Prj_File : constant String :=
+           "prj/demo" & Num (Num'First + 1 .. Num'Last) & ".gpr";
+      begin
+         Project.Tree.Load (Prj, Create (Prj_File), Ctx);
+         Prj.Update_Sources (Messages => Log);
+         Log.Output_Messages;
+         Display (Prj.Root_Project);
+      end;
+   end loop;
 end Main;
--- conflicted
+++ resolved
@@ -2,11 +2,6 @@
 sa_lib3.gpr: error: aggregate library ALI directory cannot be shared with object directory of aggregated project "sa_lib"
 sa_lib3.gpr: error: aggregate library ALI directory cannot be shared with object directory of aggregated project "sa_lib2"
 testing sa_lib4.gpr
-<<<<<<< HEAD
-sa_lib2.gpr:4:25: warning: library directory "lib2" not found
-sa_lib.gpr:5:25: warning: library directory "lib" not found
-=======
->>>>>>> de0c692d
 sa_lib4.gpr:4:28: warning: library ALI directory "lib2" not found
 sa_lib4.gpr: error: aggregate library directory cannot be shared with object directory of aggregated project "sa_lib"
 sa_lib4.gpr: error: aggregate library ALI directory cannot be shared with library directory of aggregated project "sa_lib2"

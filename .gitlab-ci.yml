--- conflicted
+++ resolved
@@ -21,11 +21,8 @@
 build:
   extends: .job_template
   stage: build
-<<<<<<< HEAD
-=======
   variables:
-    JOB_SUBPROJECTS: eng/gpr/gprbuild eng/gpr/gprconfig_kb eng/gpr/gprname
->>>>>>> 2a35a04b
+    JOB_SUBPROJECTS: eng/gpr/gprconfig_kb
   cache:
     - key: $CI_COMMIT_REF_SLUG
       fallback_keys:
@@ -44,50 +41,7 @@
 
     # Save gpr builds and libadalang in cache to speed up a re-build
     - mkdir -p $CI_PROJECT_DIR/cache
-<<<<<<< HEAD
     - rsync -a $SANDBOX/$HOST/*gpr*next* $CI_PROJECT_DIR/cache/
-=======
-    - rsync -a $SANDBOX/$HOST/*gpr* $CI_PROJECT_DIR/cache/
-
-###############################
-# CHECK WE CAN BOOTSTRAP GNAT #
-###############################
-
-test_bootstrap:
-  extends: .gpr2_test_template
-  allow_failure: false
-  variables:
-    JOB_SUBPROJECTS: eng/gpr/gprbuild eng/gpr/gprconfig_kb eng/gpr/gprname
-  cache:
-    - key: $CI_COMMIT_REF_SLUG
-      policy: pull
-      paths:
-        - cache
-    - key: bootstrap-$CI_COMMIT_REF_SLUG
-      fallback_keys:
-        - bootstrap-master
-      paths:
-        - bootstrap_cache
-  script:
-    - install_cache full
-    - if [ -d $CI_PROJECT_DIR/bootstrap_cache ]; then
-        exec rsync -a $CI_PROJECT_DIR/bootstrap_cache/* $SANDBOX/$HOST/ ;
-        rm -rf $CI_PROJECT_DIR/bootstrap_cache ;
-      fi
-    - anod tune --plan $CI_PROJECT_DIR/.ci.plan
-    - result=0
-    - anod run bootstrap || result=$?
-    - mkdir -p $CI_PROJECT_DIR/bootstrap_cache
-    # save build for packages that take a long time to build: only a re-build
-    # will be performed on following runs, which assumably will be faster
-    # (than the time it takes to save/restore them).
-    # ??? the build space name is forged in stone here, while we know it can
-    # change anytime: maybe a hard to maintain choice
-    - for pkg in libadalang-internal aws-tools aws-lib laltools; do
-        rsync -a $SANDBOX/$HOST/$pkg $CI_PROJECT_DIR/bootstrap_cache/ ;
-      done
-    - exit $result
->>>>>>> 2a35a04b
 
 ####################
 ## GPR2 TESTSUITE ##

--- conflicted
+++ resolved
@@ -150,9 +150,6 @@
     paths:
       - testgpr2_result.xml
     reports:
-<<<<<<< HEAD
-      junit: testgpr2_result.xml
-=======
       junit: testgpr2_result.xml
 
 ##############
@@ -172,10 +169,10 @@
     - *setup_repos
 
     # add the gpr2 repo
-    - anod vcs --add-repo gpr2 $CI_PROJECT_DIR
+    - anod vcs --add-repo gpr2-next $CI_PROJECT_DIR
 
-    - anod build gpr2 -Qcoverage
-    - anod test gpr2 -Qcoverage --minimal
+    - anod build gpr2 -Qcoverage -Qnext
+    - anod test gpr2 -Qcoverage -Qnext --minimal
     - mkdir $CI_PROJECT_DIR/coverage
     - cov_dir=$SANDBOX/$HOST/gpr2-test-cov-stmt/results/new
     - mv $cov_dir/coverage-cobertura/cobertura.xml $CI_PROJECT_DIR/coverage/
@@ -198,117 +195,4 @@
       junit: testgpr2cov_result.xml
       coverage_report:
         coverage_format: cobertura
-        path: coverage/cobertura.xml
-
-########################
-## GPRBUILD TESTSUITE ##
-########################
-
-test_gprbuild:
-  services:
-     - image:sandbox
-     - cpu:8
-     - mem:16
-  stage: test
-  allow_failure: true
-  script:
-    - packages=gnatall
-    - subprojects=gprbuild-internal
-    - *setup_repos
-
-    - anod test gprbuild -QAdaCC++_Auto --minimal
-    - e3-testsuite-report
-        --failure-exit-code 1
-        --xunit-output $CI_PROJECT_DIR/testgprbuild_result.xml
-        --xunit-name test_gprbuild
-        $SANDBOX/$HOST/gprbuild_AdaCC++_Auto_test/results/new/ || exit 1
-  artifacts:
-    when:
-      always
-    paths:
-      - testgprbuild_result.xml
-    reports:
-      junit: testgprbuild_result.xml
-
-######################
-## GPR2LS TESTSUITE ##
-######################
-
-test_gpr2ls:
-  services:
-     - image:sandbox
-     - cpu:8
-     - mem:16
-  stage: test
-  allow_failure: true
-  script:
-    - packages="gnatall gpr1build"
-    - subprojects=gprbuild-internal
-    - *setup_repos
-
-    - anod test gprbuild -QAdaCC++_Auto -Qcheck-gpr2ls --minimal
-    - e3-testsuite-report
-        --failure-exit-code 1
-        --xunit-output $CI_PROJECT_DIR/testgpr2ls_result.xml
-        --xunit-name test_gpr2ls
-        $SANDBOX/$HOST/gprbuild_AdaCC++_Auto_check-gpr2ls_test/results/new/ || exit 1
-  artifacts:
-    when:
-      always
-    paths:
-      - testgpr2ls_result.xml
-    reports:
-      junit: testgpr2ls_result.xml
-
-#############################
-## GPR2 BINDINGS TESTSUITE ##
-#############################
-
-test_gpr2bindings:
-  services:
-     - image:sandbox
-     - cpu:8
-     - mem:16
-  stage: test
-  allow_failure: true
-  script:
-    - packages=gpr2-bindings
-    - subprojects=""
-    - *setup_repos
-    - anod vcs --add-repo gpr2 $CI_PROJECT_DIR
-
-    - anod test gpr2-bindings --minimal
-    # TODO: adjust this when this testsuite supports e3-testsuite-report
-    - OUTPUT=$(sed $SANDBOX/$HOST/gpr2-bindings-test/results/results -e '/.*PASSED$/d' -e '/.*XFAIL$/d' -e '/^$/d')
-    - if [ -n "$OUTPUT" ] ; then
-         echo "the following tests fail:" ;
-         echo "$OUTPUT" ;
-         exit 1 ;
-      fi
-
-####################
-## POSTPROCESSING ##
-####################
-
-post:
-  services:
-     - image:sandbox
-     - cpu:8
-     - mem:16
-  stage: post
-  when: always
-  script:
-    # generate badge
-    - cd $CI_PROJECT_DIR
-    - rm -f test-count.svg
-    - if ls test*_result.xml &> /dev/null; then
-        create_xunit_badge --xunit_reports test*_result.xml;
-      else
-        anybadge -l "Tests Passing" -v "Error" -f test-count.svg -c red;
-      fi
-  artifacts:
-    when:
-      always
-    paths:
-      - test-count.svg
->>>>>>> 756d15ee
+        path: coverage/cobertura.xml
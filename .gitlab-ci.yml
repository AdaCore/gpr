--- conflicted
+++ resolved
@@ -31,74 +31,15 @@
     # Tune to use our build & test plan
     - anod tune --plan $CI_PROJECT_DIR/.ci.plan
 
-<<<<<<< HEAD
-    # and build it...
-    - anod run build
-
-    # generate packages to be used at test stages.
-    - for pkg in libgpr2-next libgpr2-bare-next gpr2_next ; do
-        echo "packaging $SANDBOX/$HOST/$pkg/install/" ;
-        tar czf $CI_PROJECT_DIR/$pkg.tar.gz -C $SANDBOX/$HOST/$pkg/ install/ ;
-      done
-    - cd $CI_PROJECT_DIR
-    - ls -l *.tar.gz
-
-  artifacts:
-    paths:
-      - gpr2_next.tar.gz
-      - libgpr2-next.tar.gz
-      - libgpr2-bare-next.tar.gz
-=======
     # if a cached sandbox exists, use it
     - install_cache full
 
-    # Just build gprbuild/libgpr2/gpr2-bindings
-    # Full gnat bootstrap is tested though, but in the testing phase
+    # (re)build gpr2
     - anod run build
 
     # Save gpr builds and libadalang in cache to speed up a re-build
     - mkdir -p $CI_PROJECT_DIR/cache
-    - rsync -a $SANDBOX/$HOST/*gpr* $CI_PROJECT_DIR/cache/
-
-###############################
-# CHECK WE CAN BOOTSTRAP GNAT #
-###############################
-
-test_bootstrap:
-  extends: .gpr2_test_template
-  allow_failure: false
-  variables:
-    JOB_SUBPROJECTS: eng/gpr/gprbuild eng/gpr/gprconfig_kb
-  cache:
-    - key: $CI_COMMIT_REF_SLUG
-      policy: pull
-      paths:
-        - cache
-    - key: bootstrop-$CI_COMMIT_REF_SLUG
-      fallback_keys:
-        - bootstrap-master
-      paths:
-        - bootstrap_cache
-  script:
-    - install_cache full
-    - if [ -d $CI_PROJECT_DIR/bootstrap_cache ]; then
-        exec rsync -a $CI_PROJECT_DIR/bootstrap_cache/* $SANDBOX/$HOST/ ;
-        rm -rf $CI_PROJECT_DIR/bootstrap_cache ;
-      fi
-    - anod tune --plan $CI_PROJECT_DIR/.ci.plan
-    - result=0
-    - anod run bootstrap || result=$?
-    - mkdir -p $CI_PROJECT_DIR/bootstrap_cache
-    # save build for packages that take a long time to build: only a re-build
-    # will be performed on following runs, which assumably will be faster
-    # (than the time it takes to save/restore them).
-    # ??? the build space name is forged in stone here, while we know it can
-    # change anytime: maybe a hard to maintain choice
-    - for pkg in libadalang-internal aws-tools aws-lib laltools; do
-        rsync -a $SANDBOX/$HOST/$pkg $CI_PROJECT_DIR/bootstrap_cache/ ;
-      done
-    - exit $result
->>>>>>> ad295ab6
+    - rsync -a $SANDBOX/$HOST/*gpr*next* $CI_PROJECT_DIR/cache/
 
 ####################
 ## GPR2 TESTSUITE ##
@@ -107,13 +48,8 @@
 test_gpr2:
   extends: .gpr2_test_template
   script:
-<<<<<<< HEAD
-    - install_packages gpr2_next libgpr2-next libgpr2-bare-next
+    - install_cache
     - run_testsuite gpr2 -Qnext test_gpr2
-=======
-    - install_cache gnat
-    - run_testsuite gpr2 -Qfrom_gnat test_gpr2
->>>>>>> ad295ab6
   artifacts:
     when:
       always
@@ -127,15 +63,10 @@
 ##############
 
 test_gpr2_cov:
-  extends: .gpr2_test_template
+  extends: .test_template
   script:
-<<<<<<< HEAD
     - anod build gpr2 -Qcoverage,next
-=======
-    - install_cache
-    - anod tune --full
-    - anod build gpr2 -Qcoverage
->>>>>>> ad295ab6
+
     # do a normal testsuite run but save the exit code instead of just exiting
     # so that coverage artifacts can be saved and used.
     - result=0
@@ -165,107 +96,4 @@
       junit: testgpr2cov_result.xml
       coverage_report:
         coverage_format: cobertura
-<<<<<<< HEAD
-        path: coverage/cobertura.xml
-=======
-        path: coverage/cobertura.xml
-
-########################
-## GPRBUILD TESTSUITE ##
-########################
-
-test_gprbuild:
-  extends: .gpr2_test_template
-  variables:
-    JOB_SUBPROJECTS: eng/gpr/gprbuild-internal
-  script:
-    - install_cache gnatall
-    - run_testsuite gprbuild -QAdaCC++_Auto test_gprbuild
-  artifacts:
-    when:
-      always
-    paths:
-      - testgprbuild_result.xml
-    reports:
-      junit: testgprbuild_result.xml
-
-#########################
-## GPRCONFIG TESTSUITE ##
-#########################
-
-test_gprconfig:
-  extends: .gpr2_test_template
-  variables:
-    JOB_SUBPROJECTS: eng/gpr/gprbuild-internal
-  script:
-    - install_cache
-    - run_testsuite gprconfig "" test_gprconfig
-  artifacts:
-    when:
-      always
-    paths:
-      - testgprconfig_result.xml
-    reports:
-      junit: testgprconfig_result.xml
-
-######################
-## GPR2LS TESTSUITE ##
-######################
-
-test_gpr2ls:
-  extends: .gpr2_test_template
-  variables:
-    JOB_SUBPROJECTS: eng/gpr/gprbuild-internal
-  script:
-    - install_cache gnatall
-    - run_testsuite gprbuild "-QAdaCC++_Auto -Qcheck-gpr2ls" test_gpr2ls
-  artifacts:
-    when:
-      always
-    paths:
-      - testgpr2ls_result.xml
-    reports:
-      junit: testgpr2ls_result.xml
-
-#############################
-## GPR2 BINDINGS TESTSUITE ##
-#############################
-
-test_gpr2bindings:
-  extends: .gpr2_test_template
-  script:
-    - install_cache
-
-    - anod test gpr2-bindings --minimal
-    # TODO: adjust this when this testsuite supports e3-testsuite-report
-    - work_dir=$(anod info test gpr2-bindings --show working_dir)
-    - OUTPUT=$(sed $work_dir/results/results -e '/.*PASSED$/d' -e '/.*XFAIL$/d' -e '/^$/d')
-    - if [ -n "$OUTPUT" ] ; then
-         echo "the following tests fail:" ;
-         echo "$OUTPUT" ;
-         exit 1 ;
-      fi
-
-####################
-## POSTPROCESSING ##
-####################
-
-post:
-  extends: .job_template
-  stage: post
-  when: always
-  script:
-    # generate badge
-    - cd $CI_PROJECT_DIR
-    - rm -f test-count.svg
-    - if ls test*_result.xml &> /dev/null; then
-        create_xunit_badge --xunit_reports test*_result.xml ;
-      else
-        anybadge -l "Tests Passing" -v "Error" -f test-count.svg -c red ;
-      fi
-  artifacts:
-    when:
-      always
-    paths:
-      - test-count.svg
->>>>>>> ad295ab6
+        path: coverage/cobertura.xml
--- conflicted
+++ resolved
@@ -1,160 +1,9 @@
-<<<<<<< HEAD
-# This bit is used to make sure we don't run too many pipelines:
-# don't run the branch CI when a merge request is already open for the
-# branch.
-workflow:
-  rules:
-    - if: $CI_COMMIT_BRANCH && $CI_OPEN_MERGE_REQUESTS && $CI_PIPELINE_SOURCE == "push"
-      when: never
-    - when: always
-
-variables:
-   GIT_CLONE_BASE: https://gitlab-ci-token:${CI_JOB_TOKEN}@${CI_SERVER_HOST}:${CI_SERVER_PORT}
-   SANDBOX: /it/wave
-   HOST: x86_64-linux
-   ANOD_DEFAULT_SANDBOX_DIR: /it/wave
-   ANOD_REPO_NAME: gpr2-next
-=======
 include: '/.gitlab-ci-shared.yml'
->>>>>>> bf7a60fd
 
 stages:
   - build
   - test
 
-<<<<<<< HEAD
-# This step defines bash functions that are shared between jobs.
-# Note: before_script at toplevel is always executed, unless overriden by the
-# various stages, so please don't !
-
-default:
-  before_script: |
-    echo "before script executing..."
-
-    #######################
-    ## colored execution ##
-    #######################
-
-    exec() {
-       # dark green + $ + command line + grey
-       echo -e "\e[0;32m\$ $@\e[0;37m"
-       $@
-       # save the result
-       res=$?
-       # back to normal output
-       echo -e -n "\e[0m"
-       # make sure we translate the exit code
-       return $res
-    }
-
-    ########################
-    ## SETUP REPOSITORIES ##
-    ########################
-
-    setup_repos() {
-      # clone subprojects and ensure anod uses them.
-      # input: the list of subprojects to clone
-
-      # make sure we use the local branch as gpr2 repo
-      exec anod vcs --add-repo $ANOD_REPO_NAME $CI_PROJECT_DIR
-
-      # ??? Following steps are workarounds waiting for a proper handling of
-      # commits dependencies between repositories. This ensures that the latest
-      # version of anod scripts and list given as input are used instead of the
-      # latest nightly build versions.
-
-      # Use latest anod
-      cd /tmp
-      exec git clone $GIT_CLONE_BASE/eng/it/anod
-      exec anod tune --anod /tmp/anod
-
-      # Setup the anod vcs for all subprojects.
-      cd /tmp
-      for subproject in $@; do
-        exec git clone $GIT_CLONE_BASE/eng/gpr/$subproject
-        if [ "$subproject" = "gprbuild-internal" ]; then
-          anod_repo=gprbuild_testsuite
-        else
-          anod_repo=$subproject
-        fi
-        exec anod vcs --add-repo $anod_repo /tmp/$subproject
-      done
-      # print final status, for record
-      exec anod vcs --list
-    }
-
-    #########################
-    # PACKAGES INSTALLATION #
-    #########################
-
-    install_packages() {
-      # input: a list of packages to install in anod
-
-      cd $SANDBOX
-      exec mkdir -p fingerprints
-      for pkg in $@; do
-        if [ $pkg = "gnat" -o $pkg = "gnatall" ]; then
-          exec anod install $pkg
-          exec tar zxf $CI_PROJECT_DIR/gprbuild.tar.gz -C $HOST/$pkg
-        else
-          exec mkdir -p $HOST/$pkg ;
-          exec tar zxf $CI_PROJECT_DIR/$pkg.tar.gz -C $HOST/$pkg
-        fi
-        for json in install download-bin; do
-          exec touch fingerprints/$HOST.$pkg.$json.json.assume-unchanged
-        done
-      done
-      exec rm -f $CI_PROJECT_DIR/*.tar.gz
-    }
-
-    ######################
-    # RUNNING TESTSUITES #
-    ######################
-
-    run_testsuite() {
-      # inputs:
-      # spec: the anod spec under test
-      # quals: the qualifiers to use
-      # xunit_name: the name under which the testsuite is reported to gitlab
-
-      local spec=$1
-      local quals=$2
-      local xunit_name=$3
-
-      # run the testsuite and extract its namespace
-      exec anod test $spec $quals --minimal
-      build_space=`anod eval $spec build_space_name $quals --primitive test`
-      test_output="$(echo $xunit_name | sed -e 's/_//g')_result.xml"
-
-      echo "generating result in $test_output"
-
-      # translate e3 results into xunit results (and highlight it in yellow)
-      echo -e "\e[1;34m"
-      e3-testsuite-report \
-        --failure-exit-code 1 \
-        --xunit-output $CI_PROJECT_DIR/$test_output \
-        --xunit-name $xunit_name \
-        $SANDBOX/$HOST/$build_space/results/new/ || exit 1
-      echo -e "\e[0m"
-    }
-
-################
-# JOB TEMPLATE #
-################
-
-.job_template: &job_definition
-  services:
-     - image:sandbox
-     - cpu:8
-     - mem:16
-
-.test_template: &test_definition
-  <<: *job_definition
-  stage: test
-  allow_failure: true
-
-=======
->>>>>>> bf7a60fd
 ###########
 ## BUILD ##
 ###########
@@ -168,23 +17,11 @@
     # Tune to use our build & test plan
     - anod tune --plan $CI_PROJECT_DIR/.ci.plan
 
-<<<<<<< HEAD
     # and build it...
     - anod run build
 
     # generate packages to be used at test stages.
     - for pkg in gpr2-next libgpr2-next; do
-=======
-    # Just build gprbuild/libgpr2/gpr2-bindings
-    # Full gnat bootstrap is tested though, but in the testing phase
-    - anod run build
-
-    # generate packages to be used at test stages.
-    # Note: we can't package the full gnat or gnatall install as the size seems
-    # to reach some limits for the saved artifacts. So we package gprbuild and
-    # co and will amend the toolchains for testing..
-    - for pkg in gprbuild gpr2 libgpr2 libgpr2-bare gpr2-bindings gpr1build; do
->>>>>>> bf7a60fd
         echo "packaging $SANDBOX/$HOST/$pkg/install/" ;
         tar czf $CI_PROJECT_DIR/$pkg.tar.gz -C $SANDBOX/$HOST/$pkg/ install/ ;
       done
@@ -193,31 +30,9 @@
 
   artifacts:
     paths:
-<<<<<<< HEAD
       - gpr2-next.tar.gz
       - libgpr2-next.tar.gz
-=======
-      - gprbuild.tar.gz
-      - gpr2.tar.gz
-      - gpr2-bindings.tar.gz
-      - libgpr2.tar.gz
-      - libgpr2-bare.tar.gz
->>>>>>> bf7a60fd
       - gpr1build.tar.gz
-
-###############################
-# CHECK WE CAN BOOTSTRAP GNAT #
-###############################
-
-test_bootstrap:
-  extends: .job_template
-  stage: test
-  variables:
-    JOB_SUBPROJECTS: eng/gpr/gprbuild eng/gpr/gprconfig_kb
-  script:
-    - install_packages libgpr2 libgpr2-bare
-    - anod tune --plan $CI_PROJECT_DIR/.ci.plan --full
-    - anod run bootstrap || exit 1
 
 ####################
 ## GPR2 TESTSUITE ##
@@ -226,14 +41,9 @@
 test_gpr2:
   extends: .test_template
   script:
-<<<<<<< HEAD
     - setup_repos
     - install_packages gpr2-next libgpr2-next
     - run_testsuite gpr2 -Qnext test_gpr2
-=======
-    - install_packages gnat gpr2 libgpr2
-    - run_testsuite gpr2 -Qfrom_gnat test_gpr2
->>>>>>> bf7a60fd
   artifacts:
     when:
       always
@@ -249,14 +59,8 @@
 test_gpr2_cov:
   extends: .test_template
   script:
-<<<<<<< HEAD
     - setup_repos
     - anod build gpr2 -Qcoverage,next
-=======
-    - install_packages libgpr2-bare
-    - anod tune --full
-    - anod build gpr2 -Qcoverage
->>>>>>> bf7a60fd
     # do a normal testsuite run but save the exit code instead of just exiting
     # so that coverage artifacts can be saved and used.
     - result=0
@@ -286,107 +90,4 @@
       junit: testgpr2cov_result.xml
       coverage_report:
         coverage_format: cobertura
-<<<<<<< HEAD
-        path: coverage/cobertura.xml
-=======
-        path: coverage/cobertura.xml
-
-########################
-## GPRBUILD TESTSUITE ##
-########################
-
-test_gprbuild:
-  extends: .test_template
-  variables:
-    JOB_SUBPROJECTS: eng/gpr/gprbuild-internal
-  script:
-    - install_packages gnatall
-    - run_testsuite gprbuild -QAdaCC++_Auto test_gprbuild
-  artifacts:
-    when:
-      always
-    paths:
-      - testgprbuild_result.xml
-    reports:
-      junit: testgprbuild_result.xml
-
-#########################
-## GPRCONFIG TESTSUITE ##
-#########################
-
-test_gprconfig:
-  extends: .test_template
-  variables:
-    JOB_SUBPROJECTS: eng/gpr/gprbuild-internal
-  script:
-    - install_packages gprbuild
-    - run_testsuite gprconfig "" test_gprconfig
-  artifacts:
-    when:
-      always
-    paths:
-      - testgprconfig_result.xml
-    reports:
-      junit: testgprconfig_result.xml
-
-######################
-## GPR2LS TESTSUITE ##
-######################
-
-test_gpr2ls:
-  extends: .test_template
-  variables:
-    JOB_SUBPROJECTS: eng/gpr/gprbuild-internal
-  script:
-    - install_packages gnatall gpr1build
-    - run_testsuite gprbuild "-QAdaCC++_Auto -Qcheck-gpr2ls" test_gpr2ls
-  artifacts:
-    when:
-      always
-    paths:
-      - testgpr2ls_result.xml
-    reports:
-      junit: testgpr2ls_result.xml
-
-#############################
-## GPR2 BINDINGS TESTSUITE ##
-#############################
-
-test_gpr2bindings:
-  extends: .test_template
-  script:
-    - install_packages gpr2-bindings
-
-    - anod test gpr2-bindings --minimal
-    # TODO: adjust this when this testsuite supports e3-testsuite-report
-    - work_dir=$(anod info test gpr2-bindings --show working_dir)
-    - OUTPUT=$(sed $work_dir/results/results -e '/.*PASSED$/d' -e '/.*XFAIL$/d' -e '/^$/d')
-    - if [ -n "$OUTPUT" ] ; then
-         echo "the following tests fail:" ;
-         echo "$OUTPUT" ;
-         exit 1 ;
-      fi
-
-####################
-## POSTPROCESSING ##
-####################
-
-post:
-  extends: .job_template
-  stage: post
-  when: always
-  script:
-    # generate badge
-    - cd $CI_PROJECT_DIR
-    - rm -f test-count.svg
-    - if ls test*_result.xml &> /dev/null; then
-        create_xunit_badge --xunit_reports test*_result.xml ;
-      else
-        anybadge -l "Tests Passing" -v "Error" -f test-count.svg -c red ;
-      fi
-  artifacts:
-    when:
-      always
-    paths:
-      - test-count.svg
->>>>>>> bf7a60fd
+        path: coverage/cobertura.xml
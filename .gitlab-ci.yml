# This bit is used to make sure we don't run too many pipelines:
# don't run the branch CI when a merge request is already open for the
# branch.
workflow:
  rules:
    - if: $CI_COMMIT_BRANCH && $CI_OPEN_MERGE_REQUESTS && $CI_PIPELINE_SOURCE == "push"
      when: never
    - when: always

variables:
   GIT_CLONE_BASE: https://gitlab-ci-token:${CI_JOB_TOKEN}@${CI_SERVER_HOST}:${CI_SERVER_PORT}
   SANDBOX: /it/wave
   HOST: x86_64-linux
   ANOD_DEFAULT_SANDBOX_DIR: /it/wave

stages:
  - build
  - test

# This step defines bash functions that are shared between jobs.
# Note: before_script at toplevel is always executed, unless overriden by the
# various stages, so please don't !

default:
  before_script: |
    echo "before script executing..."

    #######################
    ## colored execution ##
    #######################

    exec() {
       # dark green + $ + command line + grey
       echo -e "\e[0;32m\$ $@\e[0;37m"
       $@
       # save the result
       res=$?
       # back to normal output
       echo -e -n "\e[0m"
       # make sure we translate the exit code
       return $res
    }

    ########################
    ## SETUP REPOSITORIES ##
    ########################

    setup_repos() {
      # clone subprojects and ensure anod uses them.
      # input: the list of subprojects to clone

      # make sure we use the local branch as gpr2 repo
      exec anod vcs --add-repo gpr2 $CI_PROJECT_DIR

      # ??? Following steps are workarounds waiting for a proper handling of
      # commits dependencies between repositories. This ensures that the latest
      # version of anod scripts and list given as input are used instead of the
      # latest nightly build versions.

      # Use latest anod
      cd /tmp
      exec git clone $GIT_CLONE_BASE/eng/it/anod
      exec anod tune --anod /tmp/anod

      # Setup the anod vcs for all subprojects.
      cd /tmp
      for subproject in $@; do
        exec git clone $GIT_CLONE_BASE/eng/gpr/$subproject
        if [ "$subproject" = "gprbuild-internal" ]; then
          anod_repo=gprbuild_testsuite
        else
          anod_repo=$subproject
        fi
        exec anod vcs --add-repo $anod_repo /tmp/$subproject
      done
      # print final status, for record
      exec anod vcs --list
    }

    #########################
    # PACKAGES INSTALLATION #
    #########################

    install_packages() {
      # input: a list of packages to install in anod

      cd $SANDBOX
      exec mkdir -p fingerprints
      for pkg in $@; do
        if [ $pkg = "gnat" -o $pkg = "gnatall" ]; then
          exec anod install $pkg
          exec tar zxf $CI_PROJECT_DIR/gprbuild.tar.gz -C $HOST/$pkg
        else
<<<<<<< HEAD
           mkdir -p $HOST/$pkg ;
           tar zxf $CI_PROJECT_DIR/$pkg.tar.gz -C $HOST/$pkg ;
        fi ;
        touch fingerprints/$HOST.$pkg.install.json.assume-unchanged ;
        touch fingerprints/$HOST.$pkg.download-bin.json.assume-unchanged ;
      done
    - rm -f $CI_PROJECT_DIR/*.tar.gz

    # Setup the 'anod vcs' for this repo
    - anod vcs --add-repo gpr2-next $CI_PROJECT_DIR

    # Figure out if we're on a sync branch
    - BRANCH=master
    - if [[ $CI_COMMIT_BRANCH =~ ^sync/ ]]; then
         BRANCH=$CI_COMMIT_BRANCH;
      elif [[ $CI_MERGE_REQUEST_SOURCE_BRANCH_NAME =~ ^sync/ ]]; then
         BRANCH=$CI_MERGE_REQUEST_SOURCE_BRANCH_NAME;
      fi

    # Setup the anod vcs for all subprojects.
    # For each repo, check if a branch with the same name as
    # $BRANCH exists; if so, use it.
    - for subproject in $subprojects ; do
         cd /tmp ;
         git clone $GIT_CLONE_BASE/eng/gpr/$subproject ;
         cd $subproject ;
         if `git show-ref $BRANCH > /dev/null` ; then
            git checkout $BRANCH ;
         fi ;
         if [ $subproject = "gprbuild-internal" ]; then
            anodrepo=gprbuild_testsuite ;
         else
            anodrepo=$subproject ;
         fi ;
         anod vcs --add-repo $anodrepo /tmp/$subproject ;
=======
          exec mkdir -p $HOST/$pkg ;
          exec tar zxf $CI_PROJECT_DIR/$pkg.tar.gz -C $HOST/$pkg
        fi
        for json in install download-bin; do
          exec touch fingerprints/$HOST.$pkg.$json.json.assume-unchanged
        done
>>>>>>> 80164e8d
      done
      exec rm -f $CI_PROJECT_DIR/*.tar.gz
    }

    ######################
    # RUNNING TESTSUITES #
    ######################

    run_testsuite() {
      # inputs:
      # spec: the anod spec under test
      # quals: the qualifiers to use
      # xunit_name: the name under which the testsuite is reported to gitlab

      local spec=$1
      local quals=$2
      local xunit_name=$3

      # run the testsuite and extract its namespace
      exec anod test $spec $quals --minimal
      build_space=`anod eval $spec build_space_name $quals --primitive test`
      test_output="$(echo $xunit_name | sed -e 's/_//g')_result.xml"

      echo "generating result in $test_output"

      # translate e3 results into xunit results (and highlight it in yellow)
      echo -e "\e[1;34m"
      e3-testsuite-report \
        --failure-exit-code 1 \
        --xunit-output $CI_PROJECT_DIR/$test_output \
        --xunit-name $xunit_name \
        $SANDBOX/$HOST/$build_space/results/new/ || exit 1
      echo -e "\e[0m"
    }

################
# JOB TEMPLATE #
################

.job_template: &job_definition
  services:
     - image:sandbox
     - cpu:8
     - mem:16

.test_template: &test_definition
  <<: *job_definition
  stage: test
  allow_failure: true

###########
## BUILD ##
###########

build:
  <<: *job_definition
  stage: build
  script:
    # setup submodules
<<<<<<< HEAD
    - packages=""
    - subprojects="gprconfig_kb"
    - *setup_repos
=======
    - setup_repos gprbuild gprconfig_kb
>>>>>>> 80164e8d

    # Tune to use our build & test plan
    - anod tune --plan $CI_PROJECT_DIR/.ci.plan
    - anod run build

    # generate packages to be used at test stages.
    # Note: we can't package the full gnat or gnatall install as the size seems
    # to reach some limits for the saved artifacts. So we package gprbuild and
    # co and will amend the toolchains for testing..
    - for pkg in gpr2-next libgpr2-next-bare; do
        echo "packaging $SANDBOX/$HOST/$pkg/install/" ;
        tar czf $CI_PROJECT_DIR/$pkg.tar.gz -C $SANDBOX/$HOST/$pkg/ install/ ;
      done
    - cd $CI_PROJECT_DIR
    - ls -l *.tar.gz

  artifacts:
    paths:
      - gpr2-next.tar.gz
      - libgpr2-next-bare.tar.gz

####################
## GPR2 TESTSUITE ##
####################

test_gpr2:
  <<: *test_definition
  script:
<<<<<<< HEAD
    - packages="gpr2-next libgpr2-next-bare"
    - subprojects=""
    - *setup_repos

    - anod test gpr2 -Qnext --minimal
    - e3-testsuite-report
        --failure-exit-code 1
        --xunit-output $CI_PROJECT_DIR/testgpr2_result.xml
        --xunit-name test_gpr2
        $SANDBOX/$HOST/gpr2-test-next/results/new/ || exit 1
=======
    - setup_repos
    - install_packages gnat gpr2 libgpr2
    - run_testsuite gpr2 -Qfrom_gnat test_gpr2
>>>>>>> 80164e8d
  artifacts:
    when:
      always
    paths:
      - testgpr2_result.xml
    reports:
      junit: testgpr2_result.xml

##############
## COVERAGE ##
##############

test_gpr2_cov:
  <<: *test_definition
  script:
<<<<<<< HEAD
    - packages=""
    - subprojects=""
    - *setup_repos

    - anod build gpr2 -Qcoverage -Qnext
    - anod test gpr2 -Qcoverage -Qnext --minimal
    - mkdir $CI_PROJECT_DIR/coverage
    - cov_dir=$SANDBOX/$HOST/gpr2-test-cov-stmt-next/results/new
=======
    - setup_repos
    - anod build gpr2 -Qcoverage
    # do a normal testsuite run but save the exit code instead of just exiting
    # so that coverage artifacts can be saved and used.
    - result=0
    - run_testsuite gpr2 -Qcoverage test_gpr2_cov || result=$?

    - mkdir $CI_PROJECT_DIR/coverage

    # save coverage results
    - cov_dir=$SANDBOX/$HOST/$build_space/results/new
>>>>>>> 80164e8d
    - mv $cov_dir/coverage-cobertura/cobertura.xml $CI_PROJECT_DIR/coverage/
    - mv $cov_dir/coverage-dhtml $CI_PROJECT_DIR/coverage/dhtml

    # display coverage stats for global reporting
    - echo_coverage_stats --coverage-file $cov_dir/coverage-xml/index.xml
<<<<<<< HEAD
    - e3-testsuite-report
        --failure-exit-code 1
        --xunit-output $CI_PROJECT_DIR/testgpr2cov_result.xml
        --xunit-name test_gpr2_cov
        $SANDBOX/$HOST/gpr2-test-cov-stmt-next/results/new/ || exit 1
=======

    # report initial test status code
    - exit $result

>>>>>>> 80164e8d
  coverage: '/^Stmt Coverage:\s+(\d+\.\d+\%) \(\d+ \/ \d+\)$/'
  artifacts:
    when:
      always
    paths:
      - coverage/cobertura.xml
      - coverage/dhtml
      - testgpr2cov_result.xml
    reports:
      junit: testgpr2cov_result.xml
      coverage_report:
        coverage_format: cobertura
<<<<<<< HEAD
        path: coverage/cobertura.xml
=======
        path: coverage/cobertura.xml

########################
## GPRBUILD TESTSUITE ##
########################

test_gprbuild:
  <<: *test_definition
  script:
    - setup_repos gprbuild-internal
    - install_packages gnatall
    - run_testsuite gprbuild -QAdaCC++_Auto test_gprbuild
  artifacts:
    when:
      always
    paths:
      - testgprbuild_result.xml
    reports:
      junit: testgprbuild_result.xml

######################
## GPR2LS TESTSUITE ##
######################

test_gpr2ls:
  <<: *test_definition
  script:
    - setup_repos gprbuild-internal
    - install_packages gnatall gpr1build
    - run_testsuite gprbuild "-QAdaCC++_Auto -Qcheck-gpr2ls" test_gpr2ls
  artifacts:
    when:
      always
    paths:
      - testgpr2ls_result.xml
    reports:
      junit: testgpr2ls_result.xml

#############################
## GPR2 BINDINGS TESTSUITE ##
#############################

test_gpr2bindings:
  <<: *test_definition
  script:
    - setup_repos
    - install_packages gpr2-bindings

    - anod test gpr2-bindings --minimal
    # TODO: adjust this when this testsuite supports e3-testsuite-report
    - OUTPUT=$(sed $SANDBOX/$HOST/gpr2-bindings-test/results/results -e '/.*PASSED$/d' -e '/.*XFAIL$/d' -e '/^$/d')
    - if [ -n "$OUTPUT" ] ; then
         echo "the following tests fail:" ;
         echo "$OUTPUT" ;
         exit 1 ;
      fi

####################
## POSTPROCESSING ##
####################

post:
  <<: *job_definition
  stage: post
  when: always
  script:
    # generate badge
    - cd $CI_PROJECT_DIR
    - rm -f test-count.svg
    - if ls test*_result.xml &> /dev/null; then
        create_xunit_badge --xunit_reports test*_result.xml ;
      else
        anybadge -l "Tests Passing" -v "Error" -f test-count.svg -c red ;
      fi
  artifacts:
    when:
      always
    paths:
      - test-count.svg
>>>>>>> 80164e8d
<|MERGE_RESOLUTION|>--- conflicted
+++ resolved
@@ -12,6 +12,7 @@
    SANDBOX: /it/wave
    HOST: x86_64-linux
    ANOD_DEFAULT_SANDBOX_DIR: /it/wave
+   ANOD_REPO_NAME: gpr2-next
 
 stages:
   - build
@@ -50,7 +51,7 @@
       # input: the list of subprojects to clone
 
       # make sure we use the local branch as gpr2 repo
-      exec anod vcs --add-repo gpr2 $CI_PROJECT_DIR
+      exec anod vcs --add-repo $ANOD_REPO_NAME $CI_PROJECT_DIR
 
       # ??? Following steps are workarounds waiting for a proper handling of
       # commits dependencies between repositories. This ensures that the latest
@@ -91,50 +92,12 @@
           exec anod install $pkg
           exec tar zxf $CI_PROJECT_DIR/gprbuild.tar.gz -C $HOST/$pkg
         else
-<<<<<<< HEAD
-           mkdir -p $HOST/$pkg ;
-           tar zxf $CI_PROJECT_DIR/$pkg.tar.gz -C $HOST/$pkg ;
-        fi ;
-        touch fingerprints/$HOST.$pkg.install.json.assume-unchanged ;
-        touch fingerprints/$HOST.$pkg.download-bin.json.assume-unchanged ;
-      done
-    - rm -f $CI_PROJECT_DIR/*.tar.gz
-
-    # Setup the 'anod vcs' for this repo
-    - anod vcs --add-repo gpr2-next $CI_PROJECT_DIR
-
-    # Figure out if we're on a sync branch
-    - BRANCH=master
-    - if [[ $CI_COMMIT_BRANCH =~ ^sync/ ]]; then
-         BRANCH=$CI_COMMIT_BRANCH;
-      elif [[ $CI_MERGE_REQUEST_SOURCE_BRANCH_NAME =~ ^sync/ ]]; then
-         BRANCH=$CI_MERGE_REQUEST_SOURCE_BRANCH_NAME;
-      fi
-
-    # Setup the anod vcs for all subprojects.
-    # For each repo, check if a branch with the same name as
-    # $BRANCH exists; if so, use it.
-    - for subproject in $subprojects ; do
-         cd /tmp ;
-         git clone $GIT_CLONE_BASE/eng/gpr/$subproject ;
-         cd $subproject ;
-         if `git show-ref $BRANCH > /dev/null` ; then
-            git checkout $BRANCH ;
-         fi ;
-         if [ $subproject = "gprbuild-internal" ]; then
-            anodrepo=gprbuild_testsuite ;
-         else
-            anodrepo=$subproject ;
-         fi ;
-         anod vcs --add-repo $anodrepo /tmp/$subproject ;
-=======
           exec mkdir -p $HOST/$pkg ;
           exec tar zxf $CI_PROJECT_DIR/$pkg.tar.gz -C $HOST/$pkg
         fi
         for json in install download-bin; do
           exec touch fingerprints/$HOST.$pkg.$json.json.assume-unchanged
         done
->>>>>>> 80164e8d
       done
       exec rm -f $CI_PROJECT_DIR/*.tar.gz
     }
@@ -194,23 +157,16 @@
   stage: build
   script:
     # setup submodules
-<<<<<<< HEAD
-    - packages=""
-    - subprojects="gprconfig_kb"
-    - *setup_repos
-=======
     - setup_repos gprbuild gprconfig_kb
->>>>>>> 80164e8d
 
     # Tune to use our build & test plan
     - anod tune --plan $CI_PROJECT_DIR/.ci.plan
+
+    # and build it...
     - anod run build
 
     # generate packages to be used at test stages.
-    # Note: we can't package the full gnat or gnatall install as the size seems
-    # to reach some limits for the saved artifacts. So we package gprbuild and
-    # co and will amend the toolchains for testing..
-    - for pkg in gpr2-next libgpr2-next-bare; do
+    - for pkg in gpr2-next libgpr2-next; do
         echo "packaging $SANDBOX/$HOST/$pkg/install/" ;
         tar czf $CI_PROJECT_DIR/$pkg.tar.gz -C $SANDBOX/$HOST/$pkg/ install/ ;
       done
@@ -220,7 +176,8 @@
   artifacts:
     paths:
       - gpr2-next.tar.gz
-      - libgpr2-next-bare.tar.gz
+      - libgpr2-next.tar.gz
+      - gpr1build.tar.gz
 
 ####################
 ## GPR2 TESTSUITE ##
@@ -229,22 +186,9 @@
 test_gpr2:
   <<: *test_definition
   script:
-<<<<<<< HEAD
-    - packages="gpr2-next libgpr2-next-bare"
-    - subprojects=""
-    - *setup_repos
-
-    - anod test gpr2 -Qnext --minimal
-    - e3-testsuite-report
-        --failure-exit-code 1
-        --xunit-output $CI_PROJECT_DIR/testgpr2_result.xml
-        --xunit-name test_gpr2
-        $SANDBOX/$HOST/gpr2-test-next/results/new/ || exit 1
-=======
     - setup_repos
-    - install_packages gnat gpr2 libgpr2
-    - run_testsuite gpr2 -Qfrom_gnat test_gpr2
->>>>>>> 80164e8d
+    - install_packages gpr2-next libgpr2-next
+    - run_testsuite gpr2 -Qnext test_gpr2
   artifacts:
     when:
       always
@@ -260,45 +204,26 @@
 test_gpr2_cov:
   <<: *test_definition
   script:
-<<<<<<< HEAD
-    - packages=""
-    - subprojects=""
-    - *setup_repos
-
-    - anod build gpr2 -Qcoverage -Qnext
-    - anod test gpr2 -Qcoverage -Qnext --minimal
-    - mkdir $CI_PROJECT_DIR/coverage
-    - cov_dir=$SANDBOX/$HOST/gpr2-test-cov-stmt-next/results/new
-=======
     - setup_repos
-    - anod build gpr2 -Qcoverage
+    - anod build gpr2 -Qcoverage,next
     # do a normal testsuite run but save the exit code instead of just exiting
     # so that coverage artifacts can be saved and used.
     - result=0
-    - run_testsuite gpr2 -Qcoverage test_gpr2_cov || result=$?
+    - run_testsuite gpr2 -Qcoverage,next test_gpr2_cov || result=$?
 
     - mkdir $CI_PROJECT_DIR/coverage
 
     # save coverage results
     - cov_dir=$SANDBOX/$HOST/$build_space/results/new
->>>>>>> 80164e8d
     - mv $cov_dir/coverage-cobertura/cobertura.xml $CI_PROJECT_DIR/coverage/
     - mv $cov_dir/coverage-dhtml $CI_PROJECT_DIR/coverage/dhtml
 
     # display coverage stats for global reporting
     - echo_coverage_stats --coverage-file $cov_dir/coverage-xml/index.xml
-<<<<<<< HEAD
-    - e3-testsuite-report
-        --failure-exit-code 1
-        --xunit-output $CI_PROJECT_DIR/testgpr2cov_result.xml
-        --xunit-name test_gpr2_cov
-        $SANDBOX/$HOST/gpr2-test-cov-stmt-next/results/new/ || exit 1
-=======
 
     # report initial test status code
     - exit $result
 
->>>>>>> 80164e8d
   coverage: '/^Stmt Coverage:\s+(\d+\.\d+\%) \(\d+ \/ \d+\)$/'
   artifacts:
     when:
@@ -311,86 +236,4 @@
       junit: testgpr2cov_result.xml
       coverage_report:
         coverage_format: cobertura
-<<<<<<< HEAD
-        path: coverage/cobertura.xml
-=======
-        path: coverage/cobertura.xml
-
-########################
-## GPRBUILD TESTSUITE ##
-########################
-
-test_gprbuild:
-  <<: *test_definition
-  script:
-    - setup_repos gprbuild-internal
-    - install_packages gnatall
-    - run_testsuite gprbuild -QAdaCC++_Auto test_gprbuild
-  artifacts:
-    when:
-      always
-    paths:
-      - testgprbuild_result.xml
-    reports:
-      junit: testgprbuild_result.xml
-
-######################
-## GPR2LS TESTSUITE ##
-######################
-
-test_gpr2ls:
-  <<: *test_definition
-  script:
-    - setup_repos gprbuild-internal
-    - install_packages gnatall gpr1build
-    - run_testsuite gprbuild "-QAdaCC++_Auto -Qcheck-gpr2ls" test_gpr2ls
-  artifacts:
-    when:
-      always
-    paths:
-      - testgpr2ls_result.xml
-    reports:
-      junit: testgpr2ls_result.xml
-
-#############################
-## GPR2 BINDINGS TESTSUITE ##
-#############################
-
-test_gpr2bindings:
-  <<: *test_definition
-  script:
-    - setup_repos
-    - install_packages gpr2-bindings
-
-    - anod test gpr2-bindings --minimal
-    # TODO: adjust this when this testsuite supports e3-testsuite-report
-    - OUTPUT=$(sed $SANDBOX/$HOST/gpr2-bindings-test/results/results -e '/.*PASSED$/d' -e '/.*XFAIL$/d' -e '/^$/d')
-    - if [ -n "$OUTPUT" ] ; then
-         echo "the following tests fail:" ;
-         echo "$OUTPUT" ;
-         exit 1 ;
-      fi
-
-####################
-## POSTPROCESSING ##
-####################
-
-post:
-  <<: *job_definition
-  stage: post
-  when: always
-  script:
-    # generate badge
-    - cd $CI_PROJECT_DIR
-    - rm -f test-count.svg
-    - if ls test*_result.xml &> /dev/null; then
-        create_xunit_badge --xunit_reports test*_result.xml ;
-      else
-        anybadge -l "Tests Passing" -v "Error" -f test-count.svg -c red ;
-      fi
-  artifacts:
-    when:
-      always
-    paths:
-      - test-count.svg
->>>>>>> 80164e8d
+        path: coverage/cobertura.xml
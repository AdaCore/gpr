--- conflicted
+++ resolved
@@ -175,14 +175,8 @@
             end if;
 
             Result := GPR2.Path_Name.Create_Directory
-<<<<<<< HEAD
-              (Self.Dir_Name.Relative_Path
-                 (Self.Tree.Root_Project.Dir_Name).Name,
+              (Self.Dir_Name.Relative_Path (Root),
                Self.Tree.Build_Path.Value);
-=======
-              (Self.Dir_Name.Relative_Path (Root),
-               Filename_Type (Self.Tree.Build_Path.Value));
->>>>>>> 1448e0f5
 
             Result := GPR2.Path_Name.Create_Directory
               (Dir_Name, Result.Value);

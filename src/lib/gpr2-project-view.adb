--- conflicted
+++ resolved
@@ -757,29 +757,6 @@
       return Result;
    end Attribute;
 
-<<<<<<< HEAD
-=======
-   ------------------------
-   -- Attribute_Location --
-   ------------------------
-
-   function Attribute_Location
-     (Self  : Object;
-      Name  : Q_Attribute_Id;
-      Index : Attribute_Index.Object := Attribute_Index.Undefined)
-      return Source_Reference.Object'Class
-   is
-      Attr : constant Project.Attribute.Object :=
-               Self.Attribute (Name => Name, Index => Index);
-   begin
-      if Attr.Is_Defined then
-         return Attr;
-      else
-         return Source_Reference.Create (Self.Path_Name.Value, 0, 0);
-      end if;
-   end Attribute_Location;
-
->>>>>>> 45ebb437
    ----------------
    -- Attributes --
    ----------------
@@ -1079,7 +1056,6 @@
                         Main_Simple_Name (Self, Value.Text, Lang);
                Db   : constant GPR2.Build.View_Db.Object := Self.View_Db;
             begin
-<<<<<<< HEAD
                Src := Db.Visible_Source (Main);
 
                if not Src.Is_Defined then
@@ -1092,71 +1068,16 @@
                end if;
             end;
          end loop;
-=======
-               Result := Project.Source.Constant_Access'(Ref.Source);
-            end;
-
-            return True;
-         else
-            return False;
-         end if;
-      end Check_View;
-
-   begin
-      --  Look in self first
-
-      if Check_View (Self) then
-         return True;
-      end if;
-
-      --  Then search all visible views
-
-      for V of Get_RO (Self).Closure loop
-         if Check_View (V) then
-            return True;
-         end if;
->>>>>>> 45ebb437
       end loop;
    end Check_Mains;
 
-<<<<<<< HEAD
    ------------------
    -- Check_Parent --
    ------------------
-=======
-      --  Finally look at the implicit runtime project
-
-      if Self.Tree.Has_Runtime_Project
-        and then Check_View (Self.Tree.Runtime_Project)
-      then
-         return True;
-      end if;
-
-      --  No such simple name in the view's closure
-
-      return False;
-   end Check_Source;
-
-   function Check_Source
-     (Self     : Object;
-      Filename : GPR2.Simple_Name;
-      Result   : in out Project.Source.Object) return Boolean
-   is
-      Res : Project.Source.Constant_Access;
-   begin
-      if Self.Check_Source (Filename, Res) then
-         Result := Res.all;
-         return True;
-      else
-         return False;
-      end if;
-   end Check_Source;
->>>>>>> 45ebb437
 
    function Check_Parent (Self : Object; Parent : out Object) return Boolean is
       use Ada.Strings;
 
-<<<<<<< HEAD
       Ref  : constant Definition.Const_Ref := Definition.Get_RO (Self);
       Name : constant Name_Type := Ref.Trees.Project.Name;
       Dot  : constant Natural := Fixed.Index (String (Name), ".", Backward);
@@ -1170,50 +1091,6 @@
                return True;
             end if;
          end;
-=======
-   function Check_Source_Unit
-     (Self   : Object;
-      Unit   : GPR2.Unit.Object;
-      Result : in out Project.Source.Object) return Boolean
-   is
-      Def : constant Definition.Const_Ref := Get_RO (Self);
-      Pos : constant Definition.Unit_Source.Cursor :=
-              Def.Units_Map.Find (Definition.Key (Unit));
-   begin
-      if Definition.Unit_Source.Has_Element (Pos) then
-         Result := Project.Source.Set.Element
-           (Definition.Unit_Source.Element (Pos));
-         return True;
-
-      else
-         return False;
-      end if;
-   end Check_Source_Unit;
-
-   --------------------------
-   -- Clean_Attribute_List --
-   --------------------------
-
-   function Clean_Attribute_List
-     (Self     : Object;
-      Name     : Q_Attribute_Id;
-      Language : Language_Id) return Containers.Value_Set
-   is
-      Index  : constant Attribute_Index.Object :=
-                 (if Language = No_Language
-                  then Attribute_Index.Undefined
-                  else Attribute_Index.Create
-                    (Value_Type (GPR2.Name (Language))));
-      Attr   : constant Project.Attribute.Object :=
-                 Self.Attribute ((PRP.Clean, Name.Attr), Index);
-      Result : Containers.Value_Set;
-
-   begin
-      if Attr.Is_Defined then
-         for Val of Attr.Values loop
-            Result.Include (Val.Text);
-         end loop;
->>>>>>> 45ebb437
       end if;
 
       return False;
@@ -2048,10 +1925,7 @@
 
    begin
       --  Check executable attribute
-<<<<<<< HEAD
-=======
-
->>>>>>> 45ebb437
+
       for Attr of Self.Attributes (Name => PRA.Builder.Executable) loop
          if Simple_Name (Attr.Value.Text) = Executable
            or else Simple_Name (Attr.Value.Text) = Exc_BN
@@ -2071,7 +1945,6 @@
       end loop;
 
       --  Try the Project'Main attributes
-<<<<<<< HEAD
       for Value of Self.Attribute (PRA.Main).Values loop
          declare
             BN   : constant  Simple_Name :=
@@ -2079,6 +1952,7 @@
                        (Remove_Body_Suffix (Self, Simple_Name (Value.Text)));
             Exec : constant Simple_Name := BN & Self.Executable_Suffix;
          begin
+
             if Exec = Executable or else BN = Executable then
                for Lang of Self.Language_Ids loop
                   Src := Db.Visible_Source
@@ -2120,12 +1994,6 @@
       ----------------------------
       -- Ends_With_One_Language --
       ----------------------------
-=======
-
-      if Self.Has_Attribute (PRA.Main) then
-         for Value of Self.Attribute (PRA.Main).Values loop
-            Path := Self.Executable (Simple_Name (Value.Text), Value.At_Pos);
->>>>>>> 45ebb437
 
       function Ends_With_One_Language (Main : String) return Boolean is
       begin
@@ -2467,11 +2335,6 @@
       Result : GPR2.Path_Name.Set.Object;
       Ign    : GPR2.Log.Object;
 
-<<<<<<< HEAD
-=======
-      Result : GPR2.Path_Name.Set.Object;
-
->>>>>>> 45ebb437
       ------------
       -- Dir_Cb --
       ------------
@@ -2512,15 +2375,9 @@
                                    Self.Attribute (PRA.Ignore_Source_Sub_Dirs);
       Ignored_Sub_Dirs_Regexps   : Regexp_List.Vector;
       Excluded_Dirs              : constant GPR2.Project.Attribute.Object :=
-<<<<<<< HEAD
-                                     View.Attribute (PRA.Excluded_Source_Dirs);
+                                     Self.Attribute (PRA.Excluded_Source_Dirs);
       Excluded_Dirs_List         : GPR2.Containers.Filename_Set;
       Excluded_Recurse_Dirs_List : GPR2.Containers.Filename_Set;
-=======
-                                     Self.Attribute (PRA.Excluded_Source_Dirs);
-      Excluded_Dirs_List         : GPR2.Path_Name.Set.Object;
-      Excluded_Recurse_Dirs_List : GPR2.Path_Name.Set.Object;
->>>>>>> 45ebb437
       --  Ignore_Source_Sub_Dirs attribute values. In case the directory ends
       --  with a recursive indication "**", the dir is placed in
       --  Excluded_Recursive_Dirs_List.
@@ -2583,12 +2440,7 @@
          --  Do_Subdir_Visit is set to False if we already have visited
          --  this source directory:
 
-<<<<<<< HEAD
-         Visited_Dirs.Insert
-           (Directory.Value, Position, Inserted);
-=======
-         Visited_Dirs.Insert (Directory.Name, Position, Inserted);
->>>>>>> 45ebb437
+         Visited_Dirs.Insert (Directory.Value, Position, Inserted);
 
          if not Inserted then
             --  Already visited
@@ -2603,11 +2455,7 @@
       -------------
 
       procedure On_File
-<<<<<<< HEAD
         (File      : GPR2.Path_Name.Full_Name;
-=======
-        (File      : GPR2.Path_Name.Object;
->>>>>>> 45ebb437
          Timestamp : Ada.Calendar.Time) is
       begin
          Source_CB (Dir_Ref, File, Timestamp);
@@ -2641,15 +2489,9 @@
             begin
                if Dir_Val'Length = 0 then
                   if Recursive then
-<<<<<<< HEAD
-                     Excluded_Recurse_Dirs_List.Include (View.Dir_Name.Value);
+                     Excluded_Recurse_Dirs_List.Include (Self.Dir_Name.Value);
                   else
-                     Excluded_Dirs_List.Include (View.Dir_Name.Value);
-=======
-                     Excluded_Recurse_Dirs_List.Append (Self.Dir_Name);
-                  else
-                     Excluded_Dirs_List.Append (Self.Dir_Name);
->>>>>>> 45ebb437
+                     Excluded_Dirs_List.Include (Self.Dir_Name.Value);
                   end if;
 
                else
@@ -2663,19 +2505,11 @@
                                         (From => Self.Dir_Name);
                   begin
                      if Recursive then
-<<<<<<< HEAD
                         Excluded_Recurse_Dirs_List.Include
-                          (View.Dir_Name.Compose (Relative_Dir, True).Value);
+                          (Self.Dir_Name.Compose (Relative_Dir, True).Value);
                      else
                         Excluded_Dirs_List.Include
-                          (View.Dir_Name.Compose (Relative_Dir, True).Value);
-=======
-                        Excluded_Recurse_Dirs_List.Append
-                          (Self.Dir_Name.Compose (Relative_Dir, True));
-                     else
-                        Excluded_Dirs_List.Append
-                          (Self.Dir_Name.Compose (Relative_Dir, True));
->>>>>>> 45ebb437
+                          (Self.Dir_Name.Compose (Relative_Dir, True).Value);
                      end if;
                   end;
                end if;
@@ -2687,26 +2521,14 @@
          --  If S denotes the view's source dir corresponding to
          --  --src-subdir, just skip if the dir does not exist (it is
          --  optional).
-<<<<<<< HEAD
-
-         if not (View.Has_Source_Subdirectory
-                 and then S.Text = View.Source_Subdirectory.String_Value
+         if not (Self.Has_Source_Subdirectory
+                 and then S.Text = Self.Source_Subdirectory.String_Value
                  and then not Ada.Directories.Exists (S.Text))
          then
             Dir_Ref := S;
             Definition.Foreach
-              (Base_Dir          => View.Dir_Name,
+              (Base_Dir          => Self.Dir_Name,
                Messages          => Messages,
-=======
-         if not (Self.Has_Source_Subdirectory
-                 and then S.Text = Self.Source_Subdirectory.Value
-                 and then not Directories.Exists (S.Text))
-         then
-            Dir_Ref := S;
-            Definition.Foreach
-              (Base_Dir          => Self.Dir_Name,
-               Messages          => Get_RO (Self).Tree.Log_Messages.all,
->>>>>>> 45ebb437
                Directory_Pattern => Filename_Optional (S.Text),
                Source            => S,
                File_CB           => (if Source_CB = null
@@ -2896,41 +2718,7 @@
    function Sources
      (Self            : Object;
       Interface_Only  : Boolean := False;
-<<<<<<< HEAD
       Compilable_Only : Boolean := False) return Build.Source.Sets.Object is
-=======
-      Compilable_Only : Boolean := False) return Project.Source.Set.Object
-   is
-      use type Ada.Streams.Stream_Element_Array;
-
-      function Is_Compilable (S : Project.Source.Object) return Boolean;
-      --  ??? Is that really needed? Why not use S.Is_Compilable? And this
-      --  ??? unit if it has a different semantic should probably be renamed
-      --  ??? and moved into Project.Source package.
-
-      -------------------
-      -- Is_Compilable --
-      -------------------
-
-      function Is_Compilable (S : Project.Source.Object) return Boolean is
-      begin
-         if S.Has_Units then
-            for CU of S.Units loop
-               if S.Is_Compilable (CU.Index) then
-                  return True;
-               end if;
-            end loop;
-
-            return False;
-
-         else
-            return S.Is_Compilable and then S.Kind in GPR2.Unit.Body_Kind;
-         end if;
-      end Is_Compilable;
-
-      Data : constant Project.Definition.Ref := Project.Definition.Get (Self);
-
->>>>>>> 45ebb437
    begin
       if Self.Kind in With_Object_Dir_Kind then
          declare
@@ -2945,24 +2733,8 @@
               (Db, Build.Source.Sets.Sorted, Source_Filter'Access, F_Data);
          end;
 
-<<<<<<< HEAD
       else
          return Build.Source.Sets.Empty_Set;
-=======
-      if not Interface_Only and then not Compilable_Only then
-         return Data.Sources;
-
-      else
-         return S_Set : Project.Source.Set.Object do
-            for S of Data.Sources loop
-               if (not Interface_Only or else S.Is_Interface)
-                 and then (not Compilable_Only or else Is_Compilable (S))
-               then
-                  S_Set.Insert (S);
-               end if;
-            end loop;
-         end return;
->>>>>>> 45ebb437
       end if;
    end Sources;
 

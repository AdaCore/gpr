--- conflicted
+++ resolved
@@ -548,48 +548,10 @@
      +((if Target = No_Name then "all" else String (Target)));
    Self.Explicit_Runtimes := Language_Runtimes;
 
-<<<<<<< HEAD
-   if not Conf.Is_Defined then
-      --  Default configuration file does not exists. Generate configuration
-      --  automatically.
-
-      --  This involves some delicate bootstrap:
-      --  1- we load the project without configuration
-      --  2- using the loaded project, we determine
-      --     * the Target: if explicitly given to us, this one is used,
-      --       else if the project defines it, this one is used, else the
-      --       host's value is used.
-      --     * the list of languages
-      --     and we load a configuration for the above.
-      --  3- we then reload the project with the configuration
-
-      Self.Load
-        (Root_Project,
-         Context,
-         With_Runtime     => With_Runtime,
-         File_Reader      => File_Reader,
-         Build_Path       => Build_Path,
-         Subdirs          => Subdirs,
-         Src_Subdirs      => Src_Subdirs,
-         Check_Shared_Lib => Check_Shared_Lib,
-         Absent_Dir_Error => No_Error,
-         Implicit_With    => Implicit_With,
-         Pre_Conf_Mode    => True,
-         Environment      => Environment);
-      --  Ignore possible missing dirs and imported projects since they can
-      --  depend on the result of auto-configuration.
-
-      Has_Errors := Self.Messages.Has_Error;
-
-      --  Ignore messages issued with this initial load: as we don't have
-      --  a valid configuration here, we can't really know whether they
-      --  are meaningful or not.
-
-      Self.Messages.Clear;
-=======
    Self.Load
      (Root_Project,
       Context,
+      With_Runtime     => With_Runtime,
       File_Reader      => File_Reader,
       Build_Path       => Build_Path,
       Subdirs          => Subdirs,
@@ -637,7 +599,6 @@
             end if;
          end;
       end if;
->>>>>>> fc82d15b
 
       --  Then check for legacy way of specifying --config among
       --  Builder.Switches or Builder.Default_Switches.

--- conflicted
+++ resolved
@@ -432,13 +432,9 @@
             if GNAT.OS_Lib.Is_Absolute_Path (Value) then
                return Name_Type (Value);
             else
-<<<<<<< HEAD
-               return Name_Type (GNAT.OS_Lib.Normalize_Pathname
-                                 (Value, View.Dir_Name.String_Value));
-=======
                return Name_Type
-                 (GNAT.OS_Lib.Normalize_Pathname (Value, View.Dir_Name.Value));
->>>>>>> 45ebb437
+                 (GNAT.OS_Lib.Normalize_Pathname
+                    (Value, View.Dir_Name.String_Value));
             end if;
          else
             return Optional_Name_Type (Value);

--- conflicted
+++ resolved
@@ -820,44 +820,11 @@
             declare
                Comp           : constant Compiler :=
                                   Compiler_Lists.Element (C);
+
             begin
-<<<<<<< HEAD
-
-               if not Language_Known then
-                  Errors.Append
-                    (Message.Create
-                       (Message.Information,
-                        "unknown language '"
-                        & Image (Comp.Language) & "'",
-                        Source_Reference.Create ("embedded_kb/kb", 0, 0)));
-
-               else
-
-                  Errors.Append
-                    (Message.Create
-                       (Message.Warning,
-                        "can't find a toolchain "
-                        & "for the following configuration: language '"
-                        & Image (Comp.Language) & "', target '"
-                        & String (On_Target) & "'"
-                        & (if Comp.Runtime = Null_Unbounded_String then
-                              ", default runtime"
-                           else ", runtime '" & To_String (Comp.Runtime) & "'")
-                        & (if Comp.Version /= Null_Unbounded_String then
-                               ", version '" & To_String (Comp.Version) & "'"
-                          else "")
-                        & (if Comp.Path.Is_Defined then
-                               ", path '" & Comp.Path.String_Value & "'"
-                           else "")
-                        & (if Comp.Name /= Null_Unbounded_String then
-                               ", name '" & To_String (Comp.Name) & "'"
-                           else ""),
-                        Source_Reference.Create ("embedded_kb/kb", 0, 0)));
-               end if;
-=======
                Errors.Append
-                  (Message.Create
-                     (Message.Warning,
+                 (Message.Create
+                    (Message.Warning,
                      "can't find a toolchain "
                      & "for the following configuration: language '"
                      & Image (Comp.Language) & "', target '"
@@ -866,16 +833,15 @@
                            ", default runtime"
                         else ", runtime '" & To_String (Comp.Runtime) & "'")
                      & (if Comp.Version /= Null_Unbounded_String then
-                              ", version '" & To_String (Comp.Version) & "'"
-                        else "")
+                            ", version '" & To_String (Comp.Version) & "'"
+                       else "")
                      & (if Comp.Path.Is_Defined then
-                              ", path '" & Comp.Path.Value & "'"
+                            ", path '" & Comp.Path.String_Value & "'"
                         else "")
                      & (if Comp.Name /= Null_Unbounded_String then
-                              ", name '" & To_String (Comp.Name) & "'"
+                            ", name '" & To_String (Comp.Name) & "'"
                         else ""),
                      Source_Reference.Create ("embedded_kb/kb", 0, 0)));
->>>>>>> 1d7fd8b7
             end;
 
             Found_All := False;

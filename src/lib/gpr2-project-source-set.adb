--- conflicted
+++ resolved
@@ -63,13 +63,8 @@
               Set.Constant_Reference (Self.S, Position.Current);
    begin
       return Constant_Reference_Type'
-<<<<<<< HEAD
            (Source => Ref.Element,
             Ref    => Ref);
-=======
-        (Source => Ref.Element.all'Unrestricted_Access,
-         Ref    => Ref);
->>>>>>> dde92602
    end Constant_Reference;
 
    --------------

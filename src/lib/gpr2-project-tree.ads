--
--  Copyright (C) 2019-2024, AdaCore
--
--  SPDX-License-Identifier: Apache-2.0 WITH LLVM-Exception
--

with Ada.Iterator_Interfaces;

with GPR2.Environment;
with GPR2.Containers;
with GPR2.Context;
with GPR2.File_Readers;
with GPR2.KB;
with GPR2.Log;
with GPR2.Message;
with GPR2.Project.Configuration;
pragma Elaborate (GPR2.Project.Configuration);
--  Elaborate to avoid a circular dependency due to default Elaborate_Body

with GPR2.Build.Source;
with GPR2.Build.Tree_Db;
with GPR2.Build.View_Db;
with GPR2.Project.Registry.Attribute;
with GPR2.Project.View.Set;
with GPR2.Project.View.Vector;
with GPR2.View_Ids;
with GPR2.View_Ids.DAGs;

private with Ada.Containers.Indefinite_Ordered_Maps;
private with Ada.Containers.Indefinite_Hashed_Maps;

private with GPR2.Project.Definition;

package GPR2.Project.Tree is

   use GPR2.Context;

   use type GPR2.Project.View.Object;

   type Object is tagged limited private
     with Constant_Indexing => Constant_Reference,
          Default_Iterator  => Iterate,
          Iterator_Element  => View.Object;

   type Error_Level is
     (No_Error,
      Warning,
      Error);
   --  For certain categories of messages, tells if we ignore them, raise a
   --  warning or an error.

   Undefined : constant Object;
   --  This constant is equal to any object declared without an explicit
   --  initializer.

   function Is_Defined (Self : Object) return Boolean;
   --  Returns true if Self is defined

   function Is_Windows_Target (Tree : Object) return Boolean
     with Pre => Tree.Is_Defined;
   --  Returns true if tree's target is window

   function "=" (Left, Right : Object) return Boolean;
   --  Returns True if Left and Right are the same tree

   procedure Load
     (Self             : in out Object;
      Filename         : Path_Name.Object;
      Context          : GPR2.Context.Object;
      With_Runtime     : Boolean                   := False;
      Config           : Configuration.Object      := Configuration.Undefined;
      Build_Path       : Path_Name.Object          := Path_Name.Undefined;
      Root_Path        : Path_Name.Object          := Path_Name.Undefined;
      Subdirs          : Optional_Name_Type        := No_Name;
      Src_Subdirs      : Optional_Name_Type        := No_Name;
      Check_Shared_Lib : Boolean                   := True;
      Absent_Dir_Error : Error_Level               := Warning;
      Implicit_With    : GPR2.Path_Name.Set.Object :=
                           GPR2.Path_Name.Set.Empty_Set;
      Resolve_Links    : Boolean                   := False;
      Pre_Conf_Mode    : Boolean                   := False;
      File_Reader      : GPR2.File_Readers.File_Reader_Reference :=
                           GPR2.File_Readers.No_File_Reader_Reference;
      Environment      : GPR2.Environment.Object :=
                           GPR2.Environment.Process_Environment)
     with Pre => Filename.Is_Defined;
   --  Loads a root project
   --  Filename: if Filename is a file path, then Load_Autoconf will use it as
   --   root project. If Filename is a directory path, then implicit projects
   --   are searched there. If not such implicit project is found, then the
   --   tree is loaded with an empty project.
   --  Context: list of values to use to fill externals.
   --  With_Runtime: whether runtime sources are considered.
   --  Config: the configuration to use to load the tree.
   --  Build_Path: if defined, indicate the directory to use to build the
   --   project tree (out of tree build).
   --  Subdirs: if specified, this value is used as subdirectory for
   --   lib/obj/exec directories
   --  Src_Subdirs: if specified, prepend obj/<project name>_<value> or
   --   obj/<value> to the list of source directories, if they exist.
   --  Check_Shared_Lib: checks for shared library compatibilities
   --  Absent_Dir_Error: whether a missing directory should be treated as an
   --   error or a warning.
   --  Implicit_With: a list of implicitly withed projects.
   --  Pre_Conf_Mode: set in autoconf mode to disable most errors when trying
   --   to load a tree without configuration.
   --  File_Reader: if set, then it is used when parsing Ada sources or
   --  GPR projects. Else default file reader is used.

   procedure Load_Configuration
     (Self     : in out Object;
      Filename : Path_Name.Object)
     with Pre => Filename.Is_Defined;
   --  Loads a configuration project for this tree

   procedure Restrict_Autoconf_To_Languages
     (Self  : in out Object;
      Langs : Containers.Language_Set);
   --  Sets a list of languages that auto-configuration will be reduced to
   --  from the actual set of languages used in project tree. Empty set of
   --  languages means regular auto-configuration with no reductions.

   procedure Load_Autoconf
     (Self              : in out Object;
      Filename          : Path_Name.Object;
      Context           : GPR2.Context.Object;
      With_Runtime      : Boolean                 := False;
      Build_Path        : Path_Name.Object        := Path_Name.Undefined;
      Root_Path         : Path_Name.Object        := Path_Name.Undefined;
      Subdirs           : Optional_Name_Type      := No_Name;
      Src_Subdirs       : Optional_Name_Type      := No_Name;
      Check_Shared_Lib  : Boolean                 := True;
      Absent_Dir_Error  : Error_Level             := Warning;
      Implicit_With     : GPR2.Path_Name.Set.Object :=
                            GPR2.Path_Name.Set.Empty_Set;
      Resolve_Links     : Boolean                 := False;
      Target            : Optional_Name_Type      := No_Name;
      Language_Runtimes : Containers.Lang_Value_Map :=
                            Containers.Lang_Value_Maps.Empty_Map;
      Base              : GPR2.KB.Object          := GPR2.KB.Undefined;
      Config_Project    : GPR2.Path_Name.Object   := GPR2.Path_Name.Undefined;
      File_Reader       : GPR2.File_Readers.File_Reader_Reference :=
                            GPR2.File_Readers.No_File_Reader_Reference;
      Environment       : GPR2.Environment.Object :=
                            GPR2.Environment.Process_Environment)
       with Pre => Filename.Is_Defined;
   --  Loads a tree in autoconf mode.
   --  If Filename is a file path, then Load_Autoconf will use it as
   --  root project. If Filename is a directory path, then implicit projects
   --  are searched there. If not such implicit project is found, then the
   --  tree is loaded with an empty project.
   --  If Target is specified, then we use it directly instead of fetching
   --  the root project attribute.
   --  Same with the Language_Runtime map: for each language Lang in the
   --  project tree, if the map has an association (Lang,RTS) then we use it
   --  instead of any attribute Runtime (Lang) declared in the root project.
   --  Typically this is useful to enforce precedence of the command-line
   --  options --target and --RTS[:lang].
   --  If Project_Dir is defined, the main project file being parsed is deemed
   --  to be in this directory, even if it is not the case. Project_Dir is
   --  defined when a gpr tool is invoked without a project file and is using
   --  an implicit project file that is virtually in the Project_Dir, but is
   --  physically in another directory.
   --  Base is the knowledge base object used to configure the toolchain for
   --  the project.
   --  If File_Reader is set, then it is used when parsing Ada sources or
   --  GPR projects. Else default file reader is used.

   procedure Unload
     (Self : in out Object;
      Full : Boolean := True)
     with Post => not Self.Is_Defined;
   --  Unloads the tree and free all associated objects (projects, sources,
   --  etc...).
   --  If Full is set, then the cached parsed projects objects will also be
   --  unloaded.

   function Root_Project (Self : Object) return View.Object
     with Pre  => Self.Is_Defined,
          Post => Root_Project'Result.Is_Defined;
   --  Returns the root project for the given tree

   function Namespace_Root_Projects (Self : Object) return View.Set.Object
     with Pre  => Self.Is_Defined;
   --  Returns the list of namespace root projects: either the root project
   --  for regular trees, or the root of the subtrees for an aggregate project.

   function Has_Configuration (Self : Object) return Boolean
     with Pre => Self.Is_Defined;
   --  Returns True if a configuration project is loaded on this tree

   function Configuration (Self : Object) return Configuration.Object
     with Pre => Self.Is_Defined and then Self.Has_Configuration;
   --  Returns the configuration project for the given tree

   function Has_Runtime_Project (Self : Object) return Boolean;
   --  Returns True if a runtime project is loaded on this tree

   function Runtime_Project (Self : Object) return View.Object
     with Pre => Self.Is_Defined;
   --  Returns the runtime project for the given tree

   function Target
     (Self      : Object;
      Canonical : Boolean := False) return Name_Type
     with Pre => Self.Is_Defined;
   --  Returns the target for the project tree

   function Runtime
     (Self : Object; Language : Language_Id) return Optional_Name_Type
     with Pre => Self.Is_Defined;
   --  Returns the runtime selected for the given language or the empty string
   --  if no specific runtime has been configured for this project tree.

   function Artifacts_Dir (Self : Object) return Path_Name.Object
     with Pre => Self.Is_Defined;
   --  Tries to return a directory that can be used to store artifacts that
   --  are global to the tree.
   --  This returns the object directory of the root view if available, else
   --  it returns the root view's project directory.
   --  **Important note** project directories may not be writable, as only
   --  object dirs are required to have read/write access. So this function
   --  needs to be used with care.

   function Ordered_Views (Self : Object) return View.Vector.Object
     with Pre => Self.Is_Defined;

   function Has_Messages (Self : Object) return Boolean;
   --  Returns whether some messages are present for this project tree

   function Log_Messages (Self : Object) return not null access Log.Object
     with Post => not Self.Has_Messages
                  or else not Log_Messages'Result.Is_Empty;
   --  Returns the Logs, this contains information, warning and error messages
   --  found while handling the project.

   procedure Append_Message
     (Self    : in out Object;
      Message : GPR2.Message.Object)
     with Pre  => Self.Is_Defined,
          Post => Self.Log_Messages.Count in Self.Log_Messages.Count'Old
                                          .. Self.Log_Messages.Count'Old + 1;
   --  Adds new message into the Log of Self, does nothing if message already
   --  present.

   --  Context

   --  Note that the context of the project tree corresponds to the context of
   --  the root project view.

   function Has_Context (Self : Object) return Boolean
     with Pre  => Self.Is_Defined;
   --  Returns True if the project tree has some context. If any of the project
   --  in the tree has some external variables then a context is present. A
   --  project without context is fully static has it does not reference any
   --  external (and so modifiable) variables.

   function Context (Self : Object) return Context.Object
     with Pre  => Self.Is_Defined,
          Post => Self.Has_Context = (Context'Result /= GPR2.Context.Empty);
   --  Returns the Context for the given project tree

   function Add_Tool_Prefix
     (Self      : Object;
      Tool_Name : Name_Type) return Name_Type
     with Pre => Self.Is_Defined;
   --  Returns Tool_Name for native compilation otherwise
   --  it returns the tool prefixed with the target-triplet,
   --  for example x86_64-linux-gnu-gcc.

   procedure Set_Context
     (Self    : in out Object;
      Context : GPR2.Context.Object;
      Changed : access procedure (Project : View.Object) := null)
     with Pre => Self.Is_Defined;
   --  Sets the context for the project tree. The callback Changed is called
   --  for any project view which is impacted by this change of context, i.e.
   --  if the project view references directly or indirectly an external
   --  variable.

   --  Iterator

   type Cursor is private;

   No_Element : constant Cursor;

   function Element (Position : Cursor) return View.Object
     with Post =>
       (if Has_Element (Position)
        then Element'Result.Is_Defined
        else not Element'Result.Is_Defined);

   function Has_Element (Position : Cursor) return Boolean;

   package Project_Iterator is
     new Ada.Iterator_Interfaces (Cursor, Has_Element);

   function Is_Root (Position : Cursor) return Boolean;
   --  Returns True if the cursor is pointing to the root project

   type Constant_Reference_Type
     (View : not null access constant Project.View.Object) is private
     with Implicit_Dereference => View;

   function Constant_Reference
     (Self     : aliased Object;
      Position : Cursor) return Constant_Reference_Type
     with Pre => Self.Is_Defined and then Position /= No_Element;

   function Iterate
     (Self   : Object;
      Kind   : Iterator_Control := Default_Iterator;
      Filter : Filter_Control   := Default_Filter;
      Status : Status_Control   := Default_Status)
      return Project_Iterator.Forward_Iterator'Class
     with Pre => Self.Is_Defined;
   --  Iterates over all project views in the tree given the iterator kind
   --  (only the project with or without imports) and the filter which can be
   --  used to iterate over only some specific projects (only the library
   --  projects for example).

   --  Views

   --  Artifacts database

   function Artifacts_Database
     (Self : Object) return Build.Tree_Db.Object_Access
     with Pre => Self.Is_Defined;

   function Has_Artifacts_Database
     (Self : Object) return Boolean
     with Pre => Self.Is_Defined;

   function Artifacts_Database
     (Self : Object;
      View : GPR2.Project.View.Object) return Build.View_Db.Object
     with Pre => Self.Is_Defined and then View.Kind in With_Object_Dir_Kind,
          Inline;

   function Artifacts_Database
     (Self : Object;
      View : GPR2.View_Ids.View_Id) return Build.View_Db.Object
     with Pre => Self.Is_Defined, Inline;

<<<<<<< HEAD
   function Source_Option (Self : Object) return Optional_Source_Info_Option;
   --  Retrieve the level of source information currently requested for
   --  the tree database.
=======
   function Are_Sources_Loaded (Self : Object) return Boolean
     with Pre => Self.Is_Defined;
   --  Whether the sources are loaded in the tree or not
>>>>>>> 45ebb437

   procedure Clear_Sources
     (Self : Object;
      View : Project.View.Object := Project.View.Undefined)
     with Pre  => Self.Is_Defined,
          Post => (if not View.Is_Defined
                   then Self.Source_Option = No_Source);
   --  Invalidates the sources for all views in the tree if View is undefined
   --  or the source in the given view otherwise. This is needed when some
   --  sources are added or removed from the view. It is not required to call
   --  Update_Sources below, when the routine Sources on one of the views of
   --  the tree will be called, the set of sources will be recomputed.

   procedure Update_Sources
     (Self     : Object;
      Option   : Source_Info_Option := Sources_Units;
      Messages : out GPR2.Log.Object)
     with Pre => Self.Is_Defined;
   --  Ensures that all views' sources are up-to-date.
   --  Option selects the information that will be gathered on the sources. The
   --   more information is requested, the slower is the update operation.
   --  Messages is used to report errors or info about the update.

   procedure Register_Project_Search_Path
     (Self : in out Object;
      Dir  : Path_Name.Object)
     with Pre => Dir.Is_Defined;
   --  Adds a project search path for this tree

   function Project_Search_Paths (Self : Object) return Path_Name.Set.Object
     with Pre => Self.Is_Defined;
   --  Returns the Tree project search paths

   function Archive_Suffix (Self : Object) return Filename_Type
     with Pre => Self.Is_Defined;
   --  Returns archive suffix for the project tree

   function Object_Suffix
     (Self     : Object;
      Language : Language_Id := Ada_Language) return Filename_Type
     with Pre => Self.Is_Defined;
   --  Returns object suffix for language in project tree

   function Dependency_Suffix
     (Self     : Object;
      Language : Language_Id := Ada_Language) return Filename_Type
     with Pre => Self.Is_Defined;
   --  Returns dependency suffix for language in project tree

   function Subdirs (Self : Object) return Filename_Optional
     with Pre => Self.Is_Defined;
   --  Returns the subdirs parameter <sub> of the project tree such that, for
   --  each project, the actual {executable,object,library} directories are
   --  {<exec>,<obj>,<lib>}/<sub>.

   function Has_Src_Subdirs (Self : Object) return Boolean
     with Pre => Self.Is_Defined;
   --  Returns True if the Src_Subdirs has been defined

   function Src_Subdirs (Self : Object) return Filename_Optional
     with Pre => Self.Is_Defined and then Self.Has_Src_Subdirs;
   --  Returns the src_subdirs parameter <sub> of the project tree such that,
   --  for each project, the actual source directories list will be prepended
   --  with {object_dir}/<sub>.

   function Build_Path (Self : Object) return Path_Name.Object
     with Pre => Self.Is_Defined;
   --  Path to build tree

   function Root_Path (Self : Object) return Path_Name.Object
     with Pre => Self.Is_Defined;
   --  Path to root to consider for the build tree

   function Reference (Self : Object) return access Object;
   --  Returns access to itself

   function Find_Project
     (Self      : Object;
      Base_Name : Simple_Name) return Path_Name.Object
     with Pre => Self.Is_Defined;
   --  Search for the project file named "Base_Name" through the tree's
   --  hierarchy or the project paths. If not found, Path_Name.Undefined is
   --  returned

   Target_Name : constant Name_Type;
   --  Native host target

   ------------------------
   -- Internal functions --
   ------------------------

   function Instance_Of
     (Self        : Object;
      Instance_Id : GPR2.View_Ids.View_Id) return View.Object
     with Pre => Self.Is_Defined
                   and then GPR2.View_Ids.Is_Defined (Instance_Id);
   --  Given a view id return the effective view that should be used. The
   --  function is mainly used to get the effective view in case a project has
   --  been extended using extends all.

   function Target_From_Command_Line
     (Self       : Object;
      Normalized : Boolean := False) return Name_Type
     with Pre => Self.Is_Defined;
   --  Returns the target specified via --target. If not specified, then
   --  return "all";

   function Runtime_From_Command_Line
     (Self : Object; Language : Language_Id) return Optional_Name_Type
     with Pre => Self.Is_Defined;
   --  Returns the runtime selected for the given language by the command
   --  line via --RTS:lang. Returns No_Name if not specified.

   function Get_KB (Self : Object) return GPR2.KB.Object
     with Pre => Self.Is_Defined;

   function File_Reader
     (Self : Object) return GPR2.File_Readers.File_Reader_Reference
     with Pre => Self.Is_Defined;

   function Source_Directories
     (Self             : Object;
      View             : Project.View.Object := Project.View.Undefined;
      Externally_Built : Boolean := False) return GPR2.Path_Name.Set.Object
     with Pre => Self.Is_Defined;
   --  Returns the source directories for a given View subtree
   --  If View is undefined use root project.
   --  If Externally_Built is False then source directories belonging
   --  to project marked "Externally_Built" will not be returned.

   procedure For_Each_Source
     (Self             : Object;
      View             : Project.View.Object := Project.View.Undefined;
      Action           : access procedure (Source : Build.Source.Object);
      Language         : Language_Id := No_Language;
      Externally_Built : Boolean := False)
     with Pre => Self.Is_Defined;
   --  Call Action for all the sources for a given View subtree.
   --  If View is undefined use root project.
   --  If Language is No_Language then all sources are returned.
   --  If Externally_Built is False then source directories belonging
   --  to project marked "Externally_Built" will not be returned.
   --  Note that this routine ensure that the sources are loaded.

   function Environment (Self : Object) return GPR2.Environment.Object
     with Pre => Self.Is_Defined;
   --  Returns used environment.

<<<<<<< HEAD
   function Get_View
      (Tree : Project.Tree.Object;
       Id   : GPR2.View_Ids.View_Id)
       return Project.View.Object;
   --  Given a View_Id Id returns the associated view if it exists. Returns
   --  Project.View.Undefined otherwise.
=======
   function Resolve_Links (Self : Object) return Boolean
     with Pre => Self.Is_Defined;
   --  Returns whether the project should be resolving links
>>>>>>> 45ebb437

private

   procedure Set_Environment
     (Self : in out Object; Environment : GPR2.Environment.Object);

   package PC renames Project.Configuration;
   package PRA renames GPR2.Project.Registry.Attribute;

   package Name_View is
     new Ada.Containers.Indefinite_Ordered_Maps (Name_Type, View.Object);
   --  Map to find in which view a unit/source is defined

   package Filename_View is
     new Ada.Containers.Indefinite_Ordered_Maps (Filename_Type, View.Object);
   --  Map to find in which view a unit/source is defined

   package Id_Maps is new Ada.Containers.Indefinite_Hashed_Maps
     (GPR2.View_Ids.View_Id, View.Object,
      Hash            => GPR2.View_Ids.Hash,
      Equivalent_Keys => GPR2.View_Ids."=");
   --  Maps View_Ids to View objects

   type Two_Contexts is array (Context_Kind) of GPR2.Context.Object;
   --  Root and Aggregate contexts

   type Project_Descriptor_Kind is (Project_Path, Project_Definition);

   type Project_Descriptor (Kind : Project_Descriptor_Kind) is record
      case Kind is
         when Project_Path =>
            Path : GPR2.Path_Name.Object;
         when Project_Definition =>
            Data : GPR2.Project.Definition.Data;
      end case;
   end record;

   type All_Search_Paths is record
      Default   : Path_Name.Set.Object :=
                    Default_Search_Paths
                      (True, GPR2.Environment.Process_Environment);
      Prepended : Path_Name.Set.Object;
      Appended  : Path_Name.Set.Object;
      All_Paths : Path_Name.Set.Object :=
                    Default_Search_Paths
                      (True, GPR2.Environment.Process_Environment);
   end record;

   type Object is tagged limited record
      Self              : access Object := null;
      Root              : View.Object;
      Conf              : Project.Configuration.Object;
      Base              : GPR2.KB.Object;
      Tree_Db           : Build.Tree_Db.Object;
      Runtime           : View.Object;
      Messages          : aliased Log.Object;
      Search_Paths      : All_Search_Paths;
      Implicit_With     : Path_Name.Set.Object;
      Resolve_Links     : Boolean := False;
      Build_Path        : Path_Name.Object;
      Root_Path         : Path_Name.Object;
      Subdirs           : Unbounded_String;
      Src_Subdirs       : Unbounded_String;
      Check_Shared_Lib  : Boolean := True;
      Absent_Dir_Error  : Error_Level := Warning;
      Pre_Conf_Mode     : Boolean := True;
      Views_Set         : View.Set.Object;
      --  All projects in registration order
      Context           : Two_Contexts;
      --  Root and aggregate contexts
      View_Ids          : aliased Id_Maps.Map;
      View_DAG          : GPR2.View_Ids.DAGs.DAG;
      --  Configuration items from command line
      Explicit_Target   : Unbounded_String;
      Explicit_Runtimes : Containers.Lang_Value_Map;
      Langs_Of_Interest : Containers.Language_Set;
      --  Languages that auto-configuration should be reduced to
      File_Reader_Ref   : GPR2.File_Readers.File_Reader_Reference;
      Environment       : GPR2.Environment.Object :=
                            GPR2.Environment.Process_Environment;
   end record;

   procedure Load
     (Self             : in out Object;
      Root_Project     : Project_Descriptor;
      Context          : GPR2.Context.Object;
      With_Runtime     : Boolean;
      Config           : PC.Object                 := PC.Undefined;
      Build_Path       : Path_Name.Object          := Path_Name.Undefined;
      Root_Path        : Path_Name.Object          := Path_Name.Undefined;
      Subdirs          : Optional_Name_Type        := No_Name;
      Src_Subdirs      : Optional_Name_Type        := No_Name;
      Check_Shared_Lib : Boolean                   := True;
      Absent_Dir_Error : Error_Level               := Warning;
      Implicit_With    : GPR2.Path_Name.Set.Object :=
                           GPR2.Path_Name.Set.Empty_Set;
      Resolve_Links    : Boolean                   := False;
      Pre_Conf_Mode    : Boolean                   := False;
      File_Reader      : GPR2.File_Readers.File_Reader_Reference :=
                           GPR2.File_Readers.No_File_Reader_Reference;
      Environment      : GPR2.Environment.Object :=
                           GPR2.Environment.Process_Environment);
   --  Common implementation for loading a project either from an actual
   --  file or from a manually built root project data.

   procedure Load_Autoconf
     (Self              : in out Object;
      Root_Project      : Project_Descriptor;
      Context           : GPR2.Context.Object;
      With_Runtime      : Boolean;
      Build_Path        : Path_Name.Object          := Path_Name.Undefined;
      Root_Path         : Path_Name.Object          := Path_Name.Undefined;
      Subdirs           : Optional_Name_Type        := No_Name;
      Src_Subdirs       : Optional_Name_Type        := No_Name;
      Check_Shared_Lib  : Boolean                   := True;
      Absent_Dir_Error  : Error_Level               := Warning;
      Implicit_With     : GPR2.Path_Name.Set.Object :=
                            GPR2.Path_Name.Set.Empty_Set;
      Resolve_Links     : Boolean                   := False;
      Target            : Optional_Name_Type        := No_Name;
      Language_Runtimes : Containers.Lang_Value_Map :=
                            Containers.Lang_Value_Maps.Empty_Map;
      Base              : GPR2.KB.Object            := GPR2.KB.Undefined;
      Config_Project    : GPR2.Path_Name.Object     :=
                            GPR2.Path_Name.Undefined;
      File_Reader       : GPR2.File_Readers.File_Reader_Reference :=
                            GPR2.File_Readers.No_File_Reader_Reference;
      Environment       : GPR2.Environment.Object   :=
                            GPR2.Environment.Process_Environment);

   function "=" (Left, Right : Object) return Boolean is
     (Left.Self = Right.Self);

   package Project_View_Store renames GPR2.Project.View.Vector.Vector;

   type Cursor is record
      Current : Project_View_Store.Cursor;
      Tree    : access Object := null;
   end record;

   No_Element : constant Cursor :=
                  (Current => Project_View_Store.No_Element,
                   Tree    => null);

   type Constant_Reference_Type
     (View : not null access constant Project.View.Object)
   is record
      --  We need to keep the underlying reference so that it is not cleared
      --  upon return of the getter, and so that the container has the proper
      --  busy state
      Ref : Project.View.Set.Set.Constant_Reference_Type (View);
   end record;

   Undefined : constant Object := (others => <>);

   Target_Name : constant Name_Type := KB.Default_Target;

   function Is_Defined (Self : Object) return Boolean is
     (Self /= Undefined);

   function Is_Windows_Target (Tree : Object) return Boolean is
     (Tree.Has_Configuration
        and then
      Tree.Configuration.Corresponding_View.Has_Attribute
        (PRA.Shared_Library_Suffix)
        and then
      Tree.Configuration.Corresponding_View.Attribute
        (PRA.Shared_Library_Suffix).Value_Equal (".dll"));
      --  ??? We may also check that the Tree target name contains mingw or
      --  windows.

   function Archive_Suffix (Self : Object) return Filename_Type is
     (if Self.Has_Configuration
      then Self.Configuration.Archive_Suffix
      else ".a");

   function Object_Suffix
     (Self     : Object;
      Language : Language_Id := Ada_Language) return Filename_Type
   is (if Self.Has_Configuration
       then Self.Configuration.Object_File_Suffix (Language)
       else ".o");

   function Dependency_Suffix
     (Self     : Object;
      Language : Language_Id := Ada_Language) return Filename_Type
   is
     (if Self.Has_Configuration
      then Self.Configuration.Dependency_File_Suffix (Language)
      elsif Language = Ada_Language then ".ali" else ".d");

   function Reference (Self : Object) return access Object is
     (Self'Unrestricted_Access);

   function Subdirs (Self : Object) return Filename_Optional is
     (Filename_Optional (To_String (Self.Subdirs)));

   function Src_Subdirs (Self : Object) return Filename_Optional is
     (Filename_Optional (To_String (Self.Src_Subdirs)));

   function Build_Path (Self : Object) return Path_Name.Object is
     (Self.Build_Path);

   function Root_Path (Self : Object) return Path_Name.Object is
      (Self.Root_Path);

   function Runtime_From_Command_Line
     (Self : Object; Language : Language_Id) return Optional_Name_Type is
     (if Self.Explicit_Runtimes.Contains (Language)
      then Optional_Name_Type (Self.Explicit_Runtimes.Element (Language))
      else No_Name);

   function Has_Artifacts_Database
     (Self : Object) return Boolean is
     (Self.Tree_Db.Is_Defined);

   function Artifacts_Database
     (Self : Object;
      View : GPR2.Project.View.Object) return Build.View_Db.Object is
     (Self.Tree_Db.View_Database (View.Id));

   function Artifacts_Database
     (Self : Object;
      View : GPR2.View_Ids.View_Id) return Build.View_Db.Object is
     (Self.Tree_Db.View_Database (View));

   function Get_KB (Self : Object) return GPR2.KB.Object is
     (Self.Base);

   function File_Reader
     (Self : Object)
      return GPR2.File_Readers.File_Reader_Reference is
     (Self.File_Reader_Ref);

   function Environment (Self : Object) return GPR2.Environment.Object is
      (Self.Environment);

<<<<<<< HEAD
   function Source_Option (Self : Object) return Optional_Source_Info_Option is
     (Self.Tree_Db.Source_Option);
=======
   function Are_Sources_Loaded (Self : Object) return Boolean is
     (Self.Sources_Loaded);

   function Resolve_Links (Self : Object) return Boolean is
     (Self.Resolve_Links);
>>>>>>> 45ebb437

end GPR2.Project.Tree;<|MERGE_RESOLUTION|>--- conflicted
+++ resolved
@@ -342,15 +342,9 @@
       View : GPR2.View_Ids.View_Id) return Build.View_Db.Object
      with Pre => Self.Is_Defined, Inline;
 
-<<<<<<< HEAD
    function Source_Option (Self : Object) return Optional_Source_Info_Option;
    --  Retrieve the level of source information currently requested for
    --  the tree database.
-=======
-   function Are_Sources_Loaded (Self : Object) return Boolean
-     with Pre => Self.Is_Defined;
-   --  Whether the sources are loaded in the tree or not
->>>>>>> 45ebb437
 
    procedure Clear_Sources
      (Self : Object;
@@ -499,18 +493,16 @@
      with Pre => Self.Is_Defined;
    --  Returns used environment.
 
-<<<<<<< HEAD
    function Get_View
       (Tree : Project.Tree.Object;
        Id   : GPR2.View_Ids.View_Id)
        return Project.View.Object;
    --  Given a View_Id Id returns the associated view if it exists. Returns
    --  Project.View.Undefined otherwise.
-=======
+
    function Resolve_Links (Self : Object) return Boolean
      with Pre => Self.Is_Defined;
    --  Returns whether the project should be resolving links
->>>>>>> 45ebb437
 
 private
 
@@ -748,15 +740,10 @@
    function Environment (Self : Object) return GPR2.Environment.Object is
       (Self.Environment);
 
-<<<<<<< HEAD
    function Source_Option (Self : Object) return Optional_Source_Info_Option is
      (Self.Tree_Db.Source_Option);
-=======
-   function Are_Sources_Loaded (Self : Object) return Boolean is
-     (Self.Sources_Loaded);
 
    function Resolve_Links (Self : Object) return Boolean is
      (Self.Resolve_Links);
->>>>>>> 45ebb437
 
 end GPR2.Project.Tree;
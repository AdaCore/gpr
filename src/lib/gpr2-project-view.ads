--- conflicted
+++ resolved
@@ -61,32 +61,17 @@
    function Is_Defined (Self : Object) return Boolean;
    --  Returns true if Self is defined
 
-<<<<<<< HEAD
-   function Id (Self : Object) return GPR2.View_Ids.View_Id;
-=======
    function Id (Self : Object) return GPR2.View_Ids.View_Id
      with Pre => Self.Is_Defined;
->>>>>>> de0c692d
    --  Returns a unique Id for Self
 
    function Is_Extension_Of (Self : Object; View : Object) return Boolean;
    --  Returns whether Self extends View
 
-<<<<<<< HEAD
-   function Is_Extended_By (Self : Object; View : Object) return Boolean;
-   --  Returns whether Self is extended by View
-
-   function Instance_Of (Self : Object) return GPR2.View_Ids.View_Id;
-   --  Returns the unique Id of the innest view extended by Self. For example,
-   --  if A extends all B and B extends all C, Instance_Of (A) returns Id (C).
-   --  If A is not an extended all project Instance_Of (A) = Id (A).
-
-=======
    function Is_Extended_By (Self : Object; View : Object) return Boolean
      with Pre => Self.Is_Defined and then View.Is_Defined;
    --  Returns whether Self is extended by View
 
->>>>>>> de0c692d
    function "<" (Left, Right : Object) return Boolean;
    --  Ordering a project object to be able to build an ordered map for example
 

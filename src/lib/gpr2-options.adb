--- conflicted
+++ resolved
@@ -249,7 +249,6 @@
                    (GPR2.Filename_Type (Directories.Current_Directory));
 
                if not Quiet then
-<<<<<<< HEAD
                   Ada.Text_IO.Put_Line
                     ("use implicit project in " &
                        Self.Project_Base.String_Value);
@@ -258,15 +257,6 @@
             elsif not Quiet then
                Ada.Text_IO.Put_Line
                  ("using project file " & Self.Project_File.String_Value);
-=======
-                  Text_IO.Put_Line
-                    ("use implicit project in " & Self.Project_Base.Value);
-               end if;
-
-            elsif not Quiet then
-               Text_IO.Put_Line
-                 ("using project file " & Self.Project_File.Value);
->>>>>>> 45ebb437
             end if;
          end if;
 
@@ -299,10 +289,6 @@
                            GPR2.File_Readers.No_File_Reader_Reference;
       Quiet            : Boolean := False) return Boolean
    is
-<<<<<<< HEAD
-
-=======
->>>>>>> 45ebb437
       Conf        : GPR2.Project.Configuration.Object;
       Create_Cgpr : Boolean := False;
 

--
--  Copyright (C) 2019-2023, AdaCore
--
--  SPDX-License-Identifier: Apache-2.0 WITH LLVM-Exception
--

with Ada.Directories;
with Ada.Strings.Fixed;
with Ada.Text_IO;

with GNAT.OS_Lib;

with GPR2.Message;
with GPR2.Project.Attribute;
with GPR2.Project.Configuration;
with GPR2.Project.Registry;
with GPR2.Project.Registry.Attribute;

package body GPR2.Options is

   ----------------
   -- Add_Switch --
   ----------------

   procedure Add_Switch
     (Self   : in out Object;
      Switch : Option;
      Param  : String := "";
      Index  : String := "") is

   begin
      case Switch is
         when AP =>
            Self.Search_Paths.Append
              ((GPR2.Path_Name.Create_Directory (GPR2.Filename_Type (Param))));

         when Autoconf =>
            Self.Config_Project :=
              GPR2.Path_Name.Create_File
                (GPR2.Filename_Type (Param));
            Self.Create_Missing_Config := True;

         when Config =>
            Self.Config_Project :=
              GPR2.Path_Name.Create_File
                (GPR2.Filename_Type (Param));
            Self.Create_Missing_Config := False;

         when Db =>
            declare
               KB_Norm : constant String :=
                           GNAT.OS_Lib.Normalize_Pathname (Param);
               KB_Path : GPR2.Path_Name.Object;
            begin
               if GNAT.OS_Lib.Is_Directory (KB_Norm) then
                  KB_Path :=
                    GPR2.Path_Name.Create_Directory
                      (GPR2.Filename_Type (KB_Norm));

               elsif GNAT.OS_Lib.Is_Regular_File (KB_Norm) then
                  KB_Path :=
                    GPR2.Path_Name.Create_File (GPR2.Filename_Type (KB_Norm));

               else
                  raise Usage_Error with
                    KB_Norm & " is not a file or directory";
               end if;

               Self.KB_Locations.Append (KB_Path);
            end;

         when Db_Minus =>
            Self.Skip_Default_KB := True;

         when Implicit_With =>
            Self.Implicit_With.Append
              (GPR2.Path_Name.Create_File
                 (GPR2.Project.Ensure_Extension (GPR2.Filename_Type (Param))));

         when No_Project =>
            Self.No_Project := True;

         when P =>
            if not Self.Project_File.Is_Defined then
               Self.Project_File :=
                 GPR2.Path_Name.Create_File
                   (GPR2.Project.Ensure_Extension (GPR2.Filename_Type (Param)),
                    GPR2.Path_Name.No_Resolution);
            else
               if Self.Prj_Got_On_Extra_Arg then
                  raise GPR2.Options.Usage_Error with
                    "cannot have -P<prj> and <prj> on the same command line";

               else
                  raise GPR2.Options.Usage_Error with
                    """-P"", project already """
                    & (if Self.Project_File.Has_Dir_Name
                       then Self.Project_File.String_Value
                       else String (Self.Project_File.Name)) & '"';
               end if;
            end if;

         when Print_GPR_Registry =>
            Self.Print_GPR_Registry := True;

         when Relocate_Build_Tree =>
            Self.Build_Path :=
              GPR2.Path_Name.Create_Directory (GPR2.Filename_Type (Param));

         when Root_Dir =>
            Self.Root_Path :=
              GPR2.Path_Name.Create_Directory (GPR2.Filename_Type (Param));

         when RTS =>
            declare
               Lang_Idx : constant GPR2.Language_Id :=
                            (if Index'Length > 0
                             then GPR2."+" (GPR2.Name_Type (Index))
                             else GPR2.No_Language);
            begin
               if Lang_Idx = GPR2.No_Language then
                  Self.RTS_Map.Include (GPR2.Ada_Language, Param);
               else
                  Self.RTS_Map.Include (Lang_Idx, Param);
               end if;
            end;

         when Src_Subdirs =>
            Self.Src_Subdirs := To_Unbounded_String (Param);

         when Subdirs =>
            Self.Subdirs := To_Unbounded_String (Param);

         when Target =>
            Self.Target := To_Unbounded_String (Param);

         when Unchecked_Shared_Lib_Imports =>
            Self.Unchecked_Shared_Lib := True;

         when X =>
            declare
               Idx : constant Natural := Ada.Strings.Fixed.Index (Param, "=");
            begin
               if Idx = 0 then
                  raise Usage_Error with
                    "Can't split '" & Param & "' to name and value";
               end if;

               Self.Context.Include
                 (GPR2.Name_Type (Param (Param'First .. Idx - 1)),
                  Param (Idx + 1 .. Param'Last));
            end;
      end case;
   end Add_Switch;

   -------------------------------
   -- Check_For_Default_Project --
   -------------------------------

   function Check_For_Default_Project
     (Directory : String := "") return GPR2.Path_Name.Object is
      use Directories;
      Default_Name : constant String :=
                       (if Directory = ""
                        then "default.gpr"
                       else Directory
                        & GNAT.OS_Lib.Directory_Separator
                        & "default.gpr");
      Search       : Search_Type;
      Item         : Directory_Entry_Type;

   begin
      if Exists (Default_Name)
        and then Kind (Default_Name) = Ordinary_File
      then
         return Path_Name.Create_File (Filename_Type (Default_Name));
      end if;

      Start_Search
        (Search,
         (if Directory = "" then "." else Directory),
         "*.gpr",
         (Ordinary_File => True, others => False));

      if More_Entries (Search) then
         Get_Next_Entry (Search, Item);

         if not More_Entries (Search) then
            --  Only one project in current directory can be default one

            return Path_Name.Create_File (Filename_Type (Full_Name (Item)));
         end if;
      end if;

      return Path_Name.Undefined;
   end Check_For_Default_Project;

   --------------
   -- Finalize --
   --------------

   procedure Finalize
     (Self                   : in out Object;
      Allow_Implicit_Project : Boolean := True;
      Quiet                  : Boolean := False;
      Environment            : GPR2.Environment.Object :=
                                 GPR2.Environment.Process_Environment) is
   begin
      Self.Environment := Environment;

      if Self.Project_File.Is_Defined
        and then not Self.Project_File.Has_Dir_Name
        and then Self.Root_Path.Is_Defined
      then
         --  We have to resolve the project directory without target specific
         --  directories in search path because --root-dir exists in command
         --  line parameters.

         declare
            Search_Paths : Path_Name.Set.Object :=
                             GPR2.Project.Default_Search_Paths
                               (True, Self.Environment);
         begin
            for P of Self.Search_Paths loop
               Search_Paths.Prepend (P);
            end loop;

            Self.Project_File := GPR2.Project.Create
              (Self.Project_File.Name, Search_Paths);
         end;
      end if;

      Self.Project_Is_Defined := Self.Project_File.Is_Defined;

      if not Self.Project_File.Is_Defined then
         if Self.No_Project then
            Self.Project_Base := GPR2.Path_Name.Create_Directory
              (GPR2.Filename_Type (Ada.Directories.Current_Directory));

         elsif Allow_Implicit_Project then
            Self.Project_File := Check_For_Default_Project;

            if not Self.Project_File.Is_Defined then
               Self.Project_Base :=
                 GPR2.Path_Name.Create_Directory
                   (GPR2.Filename_Type (Ada.Directories.Current_Directory));

               if not Quiet then
                  Ada.Text_IO.Put_Line
                    ("use implicit project in " &
                       Self.Project_Base.String_Value);
               end if;

            elsif not Quiet then
               Ada.Text_IO.Put_Line
                 ("using project file " & Self.Project_File.String_Value);
            end if;
         end if;

      elsif Self.No_Project then
         raise Usage_Error with
           "cannot specify --no-project with a project file";
      end if;

      if not Self.Build_Path.Is_Defined
        and then Self.Root_Path.Is_Defined
      then
         raise Usage_Error with
           "cannot use --root-dir without --relocate-build-tree option";
      end if;

<<<<<<< HEAD
      declare
         Project_Dir : constant GPR2.Path_Name.Object :=
                         (if Self.Project_Base.Is_Defined
                          then Self.Project_Base
                          elsif Self.Project_File.Is_Defined
                            and then Self.Project_File.Has_Dir_Name
                          then GPR2.Path_Name.Create_Directory
                            (Filename_Type (Self.Project_File.Dir_Name))
                          else
                             GPR2.Path_Name.Undefined);

      begin
         if Project_Dir.Is_Defined then
            if not Self.Build_Path.Is_Defined then
               Self.Build_Path := Project_Dir;

            elsif Self.Root_Path.Is_Defined then
               Self.Build_Path := GPR2.Path_Name.Create_Directory
                 (Project_Dir.Relative_Path (Self.Root_Path).Name,
                  Self.Build_Path.Value);
            end if;
         end if;
      end;

=======
>>>>>>> 1448e0f5
      Self.Finalized := True;
   end Finalize;

   ------------------
   -- Load_Project --
   ------------------

   function Load_Project
     (Self             : in out Object;
      Tree             : in out GPR2.Project.Tree.Object;
      Absent_Dir_Error : GPR2.Project.Tree.Error_Level :=
                           GPR2.Project.Tree.Warning;
      File_Reader      : GPR2.File_Readers.File_Reader_Reference :=
                           GPR2.File_Readers.No_File_Reader_Reference;
      Quiet            : Boolean := False) return Boolean is

      Conf        : GPR2.Project.Configuration.Object;
      Create_Cgpr : Boolean := False;

   begin
      if Tree.Is_Defined then
         Tree.Unload;
      end if;

      Self.Register_Project_Search_Paths (Tree);

      Self.Config_Project_Has_Error := False;
      Self.Config_Project_Log.Clear;

      if Self.Config_Project.Is_Defined
        and then
          (not Self.Create_Missing_Config
           or else Self.Config_Project.Exists)
      then
         Conf := GPR2.Project.Configuration.Load (Self.Config_Project);

         Self.Config_Project_Log := Conf.Log_Messages;

         if Conf.Has_Error then
            Self.Config_Project_Has_Error := True;
            return False;
         end if;

         Tree.Load
           (Filename         => Self.Filename,
            Context          => Self.Context,
            Config           => Conf,
            Build_Path       => Self.Build_Path,
<<<<<<< HEAD
=======
            Root_Path        => Self.Root_Path,
>>>>>>> 1448e0f5
            Subdirs          => Subdirs (Self),
            Src_Subdirs      => Src_Subdirs (Self),
            Check_Shared_Lib => Self.Check_Shared_Lib,
            Absent_Dir_Error => Absent_Dir_Error,
            Implicit_With    => Self.Implicit_With,
            File_Reader      => File_Reader,
            Environment      => Self.Environment);


         if To_String (Self.Target) /= "all" then
            --  if target is defined on the command line, and a config
            --  file is specified, issue an error if the target of the config
            --  is different from the command line.

            declare
               package PRA renames GPR2.Project.Registry.Attribute;

               Target_Attr : constant GPR2.Project.Attribute.Object :=
                               Tree.Configuration.Corresponding_View.
                                 Attribute (PRA.Target);
               Conf_Target : constant Value_Type := Target_Attr.Value.Text;
               Base        : constant GPR2.KB.Object :=
                               (if Tree.Get_KB.Is_Defined
                                then Tree.Get_KB
                                else GPR2.KB.Create_Default
                                  (GPR2.KB.Targetset_Only_Flags,
                                   Self.Environment));
               Conf_Norm   : constant Name_Type :=
                               Base.Normalized_Target
                                 (Name_Type (Conf_Target));
               Self_Norm   : constant Name_Type :=
                               Base.Normalized_Target
                                  (Name_Type (To_String (Self.Target)));
            begin
               if Conf_Norm /= Self_Norm then
                  Tree.Log_Messages.Append
                    (GPR2.Message.Create
                       (Level   =>  GPR2.Message.Error,
                        Message =>  "--target: '" &
                          To_String (Self.Target) &
                          "' is different from the target value in the" &
                          " configuration project '" &
                          String (Conf_Norm) & "'",
                        Sloc    => Target_Attr.Value));
               else
                  Tree.Log_Messages.Append
                    (GPR2.Message.Create
                       (Level   =>  GPR2.Message.Warning,
                        Message =>  "--target is not used when a " &
                          "configuration project is specified.",
                        Sloc    => Target_Attr.Value));
               end if;
            end;
         end if;

      else
         if Self.Create_Missing_Config
           and then not Self.Config_Project.Exists
         then
            if not Quiet then
               Ada.Text_IO.Put_Line
                 ("creating configuration project " &
                    String (Self.Config_Project.Name));
            end if;
            Create_Cgpr := True;
         end if;

         Tree.Load_Autoconf
           (Filename          => Self.Filename,
            Context           => Self.Context,
            Build_Path        => Self.Build_Path,
<<<<<<< HEAD
=======
            Root_Path         => Self.Root_Path,
>>>>>>> 1448e0f5
            Subdirs           => Subdirs (Self),
            Src_Subdirs       => Src_Subdirs (Self),
            Check_Shared_Lib  => Self.Check_Shared_Lib,
            Absent_Dir_Error  => Absent_Dir_Error,
            Implicit_With     => Self.Implicit_With,
            Target            => Target (Self),
            Language_Runtimes => Self.RTS_Map,
            Base              => Self.Base,
            Config_Project    => (if Create_Cgpr
                                  then Self.Config_Project
                                  else GPR2.Path_Name.Undefined),
            File_Reader       => File_Reader,
            Environment       => Self.Environment);

      end if;

      return True;

   exception
      when GPR2.Project_Error | GPR2.Processing_Error =>
         return False;
   end Load_Project;

   ------------------
   -- On_Extra_Arg --
   ------------------

   function On_Extra_Arg (Self : in out Object; Arg : String) return Boolean is
   begin
      if GNATCOLL.Utils.Ends_With
        (GPR2.Path_Name.To_OS_Case (Filename_Optional (Arg)),
         String (GPR2.Project.Project_File_Extension))
      then
         if not Self.Project_File.Is_Defined then
            Self.Add_Switch
              (Switch => GPR2.Options.P,
               Param  => Arg,
               Index  => "");
            Self.Prj_Got_On_Extra_Arg := True;

            return True;

         elsif not Self.Prj_Got_On_Extra_Arg then
            raise GPR2.Options.Usage_Error with
              "cannot have -P<prj> and <prj> on the same command line";

         else
            raise GPR2.Options.Usage_Error with
              "cannot have multiple <proj> on the same command line";
         end if;

      else
         return False;
      end if;
   end On_Extra_Arg;

   ------------------------
   -- Print_GPR_Registry --
   ------------------------

   procedure Print_GPR_Registry
     (Self : Object;
      Format   : GPR2.Project.Registry.Exchange.Export_Format :=
                    GPR2.Project.Registry.Exchange.K_JSON_COMPACT) is
   begin
      if Self.Print_GPR_Registry then
         GPR2.Project.Registry.Exchange.Export (Format => Format);
         GNAT.OS_Lib.OS_Exit (0);
      end if;
   end Print_GPR_Registry;

   -----------------------------------
   -- Register_Project_Search_Paths --
   -----------------------------------

   procedure Register_Project_Search_Paths
     (Self : Object;
      Tree : in out GPR2.Project.Tree.Object) is
   begin
      for Path of Self.Search_Paths loop
         Tree.Register_Project_Search_Path (Path);
      end loop;
   end Register_Project_Search_Paths;


end GPR2.Options;<|MERGE_RESOLUTION|>--- conflicted
+++ resolved
@@ -269,33 +269,6 @@
            "cannot use --root-dir without --relocate-build-tree option";
       end if;
 
-<<<<<<< HEAD
-      declare
-         Project_Dir : constant GPR2.Path_Name.Object :=
-                         (if Self.Project_Base.Is_Defined
-                          then Self.Project_Base
-                          elsif Self.Project_File.Is_Defined
-                            and then Self.Project_File.Has_Dir_Name
-                          then GPR2.Path_Name.Create_Directory
-                            (Filename_Type (Self.Project_File.Dir_Name))
-                          else
-                             GPR2.Path_Name.Undefined);
-
-      begin
-         if Project_Dir.Is_Defined then
-            if not Self.Build_Path.Is_Defined then
-               Self.Build_Path := Project_Dir;
-
-            elsif Self.Root_Path.Is_Defined then
-               Self.Build_Path := GPR2.Path_Name.Create_Directory
-                 (Project_Dir.Relative_Path (Self.Root_Path).Name,
-                  Self.Build_Path.Value);
-            end if;
-         end if;
-      end;
-
-=======
->>>>>>> 1448e0f5
       Self.Finalized := True;
    end Finalize;
 
@@ -310,7 +283,8 @@
                            GPR2.Project.Tree.Warning;
       File_Reader      : GPR2.File_Readers.File_Reader_Reference :=
                            GPR2.File_Readers.No_File_Reader_Reference;
-      Quiet            : Boolean := False) return Boolean is
+      Quiet            : Boolean := False;
+      With_Runtime     : Boolean := False) return Boolean is
 
       Conf        : GPR2.Project.Configuration.Object;
       Create_Cgpr : Boolean := False;
@@ -342,12 +316,10 @@
          Tree.Load
            (Filename         => Self.Filename,
             Context          => Self.Context,
+            With_Runtime     => With_Runtime,
             Config           => Conf,
             Build_Path       => Self.Build_Path,
-<<<<<<< HEAD
-=======
             Root_Path        => Self.Root_Path,
->>>>>>> 1448e0f5
             Subdirs          => Subdirs (Self),
             Src_Subdirs      => Src_Subdirs (Self),
             Check_Shared_Lib => Self.Check_Shared_Lib,
@@ -418,11 +390,9 @@
          Tree.Load_Autoconf
            (Filename          => Self.Filename,
             Context           => Self.Context,
+            With_Runtime      => With_Runtime,
             Build_Path        => Self.Build_Path,
-<<<<<<< HEAD
-=======
             Root_Path         => Self.Root_Path,
->>>>>>> 1448e0f5
             Subdirs           => Subdirs (Self),
             Src_Subdirs       => Src_Subdirs (Self),
             Check_Shared_Lib  => Self.Check_Shared_Lib,

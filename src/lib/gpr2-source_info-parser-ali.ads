------------------------------------------------------------------------------
--                                                                          --
--                           GPR2 PROJECT MANAGER                           --
--                                                                          --
--                    Copyright (C) 2019-2021, AdaCore                      --
--                                                                          --
-- This library is free software;  you can redistribute it and/or modify it --
-- under terms of the  GNU General Public License  as published by the Free --
-- Software  Foundation;  either version 3,  or (at your  option) any later --
-- version. This library is distributed in the hope that it will be useful, --
-- but WITHOUT ANY WARRANTY;  without even the implied warranty of MERCHAN- --
-- TABILITY or FITNESS FOR A PARTICULAR PURPOSE.                            --
--                                                                          --
-- As a special exception under Section 7 of GPL version 3, you are granted --
-- additional permissions described in the GCC Runtime Library Exception,   --
-- version 3.1, as published by the Free Software Foundation.               --
--                                                                          --
-- You should have received a copy of the GNU General Public License and    --
-- a copy of the GCC Runtime Library Exception along with this program;     --
-- see the files COPYING3 and COPYING.RUNTIME respectively.  If not, see    --
-- <http://www.gnu.org/licenses/>.                                          --
--                                                                          --
------------------------------------------------------------------------------

private with Ada.Containers.Indefinite_Hashed_Maps;
private with GPR2.Path_Name;
private with GPR2.Unit;

package GPR2.Source_Info.Parser.ALI is

   type Object is new Parser.Object
     (Language => Ada_Language,
      Kind     => LI) with private;

   overriding procedure Compute
     (Self   : not null access Object;
      Data   : in out Source_Info.Object'Class;
      Source : Project.Source.Object);
   --  Setup Data with the information from GNAT .ali file

   overriding procedure Clear_Cache (Self : not null access Object);
   --  Clear cached ALI data

private

   use type Ada.Containers.Hash_Type;
   use type GPR2.Unit.Object;

   type Cache_Holder is record
      Unit      : GPR2.Unit.Object;
      Checksum  : Word;
      Timestamp : Ada.Calendar.Time;
      Depends   : Dependency_Vectors_Ref.Ref;
   end record;
   --  When parsing ALI files, we retrieve information for the whole
   --  compilation unit at once. This information will be split into
   --  potentially several source_info objects (spec, body and separates).
   --  In order to not re-parse the ALI file for each of those parts, we
   --  cache the information.

   overriding function "=" (L, R : Cache_Holder) return Boolean is
     (L.Unit = R.Unit and then
      L.Checksum = R.Checksum);

   type Cache_Key (LI_Length  : Natural; Src_Length : Natural) is record
      LI      : Filename_Type (1 .. LI_Length);
      Src     : Filename_Type (1 .. Src_Length);
      LI_Kind : GPR2.Unit.Library_Unit_Type;
   end record;

   function Image (Key : Cache_Key) return String is
     (String (Key.LI) & "@" &
        GPR2.Path_Name.Simple_Name (String (Key.Src)) & "%" &
      (case Key.LI_Kind is
       when GPR2.Unit.Body_Kind => "b",
       when GPR2.Unit.Spec_Kind => "s",
       when GPR2.Unit.S_Separate => "sep"));

<<<<<<< HEAD
=======
   function Hash (Key : Cache_Key) return Ada.Containers.Hash_Type is
     (Hash (Key.LI) + Hash (Key.Src) +
          Ada.Containers.Hash_Type
           (GPR2.Unit.Library_Unit_Type'Pos (Key.LI_Kind)));

>>>>>>> dde92602
   function Equivalent_Cache_Keys (Left, Right : Cache_Key) return Boolean is
     (Left.LI = Right.LI
      and then Left.Src = Right.Src
      and then Left.LI_Kind = Right.LI_Kind);
   --  This function is for map container. We can't use default "=" function
   --  because it is binary comparision, but we should compare Filename_Type
   --  components with its overriden "=" function.

   package Cache_Map is new Ada.Containers.Indefinite_Hashed_Maps
     (Cache_Key, Cache_Holder, Hash, Equivalent_Keys => Equivalent_Cache_Keys);
   --  This caches the information for spec and body units. The key identifies
   --  the ALI file, the source and the kind of library unit.

   package Sep_Cache_Map is new Ada.Containers.Indefinite_Hashed_Maps
     (String, Cache_Holder, Ada.Strings.Hash, "=");
   --  This caches the information for separate units. Those can be retrieved
   --  by their unit name (lower-cased).

   type Object is new Parser.Object
     (Language => Ada_Language,
      Kind     => LI)
   with record
      Cache    : Cache_Map.Map;
      Sep_Cache : Sep_Cache_Map.Map;
   end record;

end GPR2.Source_Info.Parser.ALI;<|MERGE_RESOLUTION|>--- conflicted
+++ resolved
@@ -76,14 +76,11 @@
        when GPR2.Unit.Spec_Kind => "s",
        when GPR2.Unit.S_Separate => "sep"));
 
-<<<<<<< HEAD
-=======
    function Hash (Key : Cache_Key) return Ada.Containers.Hash_Type is
      (Hash (Key.LI) + Hash (Key.Src) +
           Ada.Containers.Hash_Type
            (GPR2.Unit.Library_Unit_Type'Pos (Key.LI_Kind)));
 
->>>>>>> dde92602
    function Equivalent_Cache_Keys (Left, Right : Cache_Key) return Boolean is
      (Left.LI = Right.LI
       and then Left.Src = Right.Src

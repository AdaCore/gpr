--- conflicted
+++ resolved
@@ -79,10 +79,6 @@
       return Result : Object  do
          Result.Path_Name := Filename;
          Result.Timestamp := Filename.Modification_Time;
-<<<<<<< HEAD
-         Result.Language  := Language;
-=======
->>>>>>> dde92602
 
          Set_Non_Ada (Result, Language, Kind);
       end return;
@@ -110,18 +106,12 @@
       return Result : Object do
          Result.Path_Name := Filename;
          Result.Timestamp := Filename.Modification_Time;
-<<<<<<< HEAD
-         Result.Language  := +"Ada";
-=======
->>>>>>> dde92602
          Result.Ada_Key   := Key;
 
          Set_Ada (Result, Units);
       end return;
    end Create_Ada;
 
-<<<<<<< HEAD
-=======
    function Create_Ada
      (Filename      : GPR2.Path_Name.Object;
       Unit          : GPR2.Unit.Object;
@@ -139,7 +129,6 @@
       end return;
    end Create_Ada;
 
->>>>>>> dde92602
    ---------
    -- Key --
    ---------

--- conflicted
+++ resolved
@@ -349,20 +349,11 @@
    -------------------------
 
    function Create_Runtime_View (Self : Object) return View.Object is
-<<<<<<< HEAD
-      CV     : constant View.Object := Self.Conf.Corresponding_View;
-      DS     : Character renames OS_Lib.Directory_Separator;
-      Data   : Project.Definition.Data;
-      RTD    : Attribute.Object;
-      RTF    : Path_Name.Object;
-      Result : View.Object;
-=======
       CV   : constant View.Object := Self.Conf.Corresponding_View;
       Data : Project.Definition.Data;
       Attr : Attribute.Object;
       RTD  : Path_Name.Object;
       RTF  : Path_Name.Object;
->>>>>>> c7139360
 
       procedure Add_Attribute (Name : Q_Attribute_Id; Value : Value_Type);
       --  Add builtin attribute into Data.Attrs
@@ -416,7 +407,7 @@
                        (Source_Reference.Value.Create
                           (Source_Reference.Object
                              (Source_Reference.Create (RTF.Value, 0, 0)),
-                              Dir_Name.Value)));
+                              Dir_Name.String_Value)));
                end if;
             end Add_If_Exists;
 
@@ -431,7 +422,7 @@
 
          begin
             if Ada_Source_Path.Exists then
-               Open (File, Text_IO.In_File, Ada_Source_Path.Value);
+               Open (File, Text_IO.In_File, Ada_Source_Path.String_Value);
 
                while not End_Of_File (File) loop
                   declare
@@ -465,7 +456,9 @@
                   Values => Dirs));
          end;
 
-         Add_Attribute (PRA.Object_Dir, RTD.Compose ("adalib", True).Value);
+         Add_Attribute
+           (PRA.Object_Dir,
+            RTD.Compose ("adalib", True).String_Value);
 
          --  The only language supported is Ada
 
@@ -486,9 +479,7 @@
             File      => RTF,
             Qualifier => K_Standard);
 
-         Result := Register_View (Data);
-
-         return Result;
+         return Register_View (Data);
 
       else
          return Project.View.Undefined;

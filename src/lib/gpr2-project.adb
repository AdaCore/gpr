--
--  Copyright (C) 2019-2024, AdaCore
--
--  SPDX-License-Identifier: Apache-2.0 WITH LLVM-Exception
--

with Ada.Characters.Handling;
with Ada.Directories;
with Ada.IO_Exceptions;
with Ada.Text_IO;

with GNAT.OS_Lib;
with GNAT.String_Split;

package body GPR2.Project is

   use GNAT;

   ---------------------------------
   -- Append_Default_Search_Paths --
   ---------------------------------

   procedure Append_Default_Search_Paths
     (Paths       : in out Path_Name.Set.Object;
      Environment : GPR2.Environment.Object :=
                       GPR2.Environment.Process_Environment)
   is

      procedure Append (Value : String)
        with Post => (if Value'Length = 0
                      then Paths'Old.Length = Paths.Length
                          else Paths'Old.Length <= Paths.Length);
      --  Append Value into Paths is it is not empty and does not exists in
      --  Paths.

      procedure Add_List (Values : String)
        with Post => Paths'Old.Length <= Paths.Length;
      --  Add list Values (which has OS-dependent path separator) into
      --  Paths.

      --------------
      -- Add_List --
      --------------

      procedure Add_List (Values : String) is
         V : String_Split.Slice_Set;
      begin
         String_Split.Create
           (V, Values, String'(1 => OS_Lib.Path_Separator));

         for K in 1 .. String_Split.Slice_Count (V) loop
            Append (String_Split.Slice (V, K));
         end loop;
      end Add_List;

      ------------
      -- Append --
      ------------

      procedure Append (Value : String) is
      begin
         if Value /= "" then
            declare
               Path : constant Path_Name.Object :=
                        Path_Name.Create_Directory (Filename_Type (Value));
            begin
               if not Paths.Contains (Path) then
                  Paths.Append (Path);
               end if;
            end;
         end if;
      end Append;

   begin
      --  Then in GPR_PROJECT_PATH_FILE, one path per line

      if Environment.Exists ("GPR_PROJECT_PATH_FILE") then
         declare
            Filename : constant String :=
                         Environment.Value
                           ("GPR_PROJECT_PATH_FILE");
            File     : Text_IO.File_Type;
         begin
            if Directories.Exists (Filename) then
               Text_IO.Open (File, Text_IO.In_File, Filename);

               while not Text_IO.End_Of_File (File) loop
                  Append (Text_IO.Get_Line (File));
               end loop;

               Text_IO.Close (File);
            end if;
         end;
      end if;

      --  Then in GPR_PROJECT_PATH and ADA_PROJECT_PATH

      if Environment.Exists ("GPR_PROJECT_PATH") then
         Add_List (Environment.Value ("GPR_PROJECT_PATH"));
      end if;

      if Environment.Exists ("ADA_PROJECT_PATH") then
         Add_List (Environment.Value ("ADA_PROJECT_PATH"));
      end if;
   end Append_Default_Search_Paths;

   ------------
   -- Create --
   ------------

   function Create
     (Name          : Filename_Type;
      Resolve_Links : Boolean              := False;
      Paths         : Path_Name.Set.Object := Path_Name.Set.Empty_Set)
      return GPR2.Path_Name.Object
   is
      DS       : constant Character := OS_Lib.Directory_Separator;
      GPR_Name : constant Filename_Type := Ensure_Extension (Name);

   begin
      --  If the file exists or an absolute path has been specified or there
      --  is no ADA_PROJECT_PATH, just create the Path_Name_Type using the
      --  given Name.

      if OS_Lib.Is_Absolute_Path (String (GPR_Name)) then
         return Path_Name.Create
           (GPR_Name,
            Filename_Type
              (OS_Lib.Normalize_Pathname
                 (String (GPR_Name), Resolve_Links => False)),
           Resolve_Links => Resolve_Links);

      else
         --  If we have an empty Paths set, this is the root project and it is
         --  expected to look into the current working directory in this case.

         if Paths.Is_Empty then
            if Directories.Exists
                 (Directories.Current_Directory & DS & String (GPR_Name))
            then
               return Path_Name.Create
                 (GPR_Name,
                  Filename_Type
                    (OS_Lib.Normalize_Pathname
                       (Directories.Current_Directory & DS & String (GPR_Name),
                        Resolve_Links => False)),
                  Resolve_Links => Resolve_Links);
            end if;

         else
            for P of Paths loop
               declare
                  F_Name : constant Filename_Type :=
                             Path_Name.Dir_Name (P) & GPR_Name;
               begin
                  if Directories.Exists (String (F_Name)) then
                     return Path_Name.Create
                       (GPR_Name,
                        Filename_Type
                          (OS_Lib.Normalize_Pathname
<<<<<<< HEAD
                             (String (F_Name), Resolve_Links => False)));
=======
                               (F_Name, Resolve_Links => False)),
                        Resolve_Links => Resolve_Links);
>>>>>>> 45ebb437
                  end if;
               exception
                  when Ada.IO_Exceptions.Name_Error =>
                     null;
               end;
            end loop;
         end if;
      end if;

      return Path_Name.Create_File (GPR_Name, Path_Name.Resolve_On_Current);
   end Create;

   --------------------------
   -- Default_Search_Paths --
   --------------------------

   function Default_Search_Paths
     (Current_Directory : Boolean;
      Environment       : GPR2.Environment.Object :=
                            GPR2.Environment.Process_Environment)
      return Path_Name.Set.Object
   is
      Result : Path_Name.Set.Object;
   begin
      if Current_Directory then
         Result.Append
           (Path_Name.Create_Directory
              (Filename_Type (Directories.Current_Directory)));
      end if;

      Append_Default_Search_Paths (Result, Environment);

      return Result;
   end Default_Search_Paths;

   ----------------------
   -- Ensure_Extension --
   ----------------------

   function Ensure_Extension
     (Name        : Filename_Type;
      Config_File : Boolean := False) return Filename_Type
   is
      use Ada.Characters.Handling;
   begin
      if To_Lower (Directories.Extension (String (Name))) in
           String (Project_File_Extension_No_Dot)
           | String (Config_File_Extension_No_Dot)
      then
         return Name;
      elsif Config_File then
         return Name & Config_File_Extension;
      else
         --  The default is the .gpr extension

         return Name & Project_File_Extension;
      end if;
   exception
      when others =>
         if Config_File then
            return Name & Config_File_Extension;
         else
            --  The default is the .gpr extension
            return Name & Project_File_Extension;
         end if;
   end Ensure_Extension;

   ------------------
   -- Search_Paths --
   ------------------

   function Search_Paths
     (Root_Project      : Path_Name.Object;
      Tree_Search_Paths : Path_Name.Set.Object) return Path_Name.Set.Object is
   begin
      return Result : Path_Name.Set.Object := Tree_Search_Paths do
         Result.Prepend
           (Path_Name.Create_Directory
              (Filename_Type (Root_Project.Dir_Name)));
      end return;
   end Search_Paths;

end GPR2.Project;<|MERGE_RESOLUTION|>--- conflicted
+++ resolved
@@ -158,12 +158,8 @@
                        (GPR_Name,
                         Filename_Type
                           (OS_Lib.Normalize_Pathname
-<<<<<<< HEAD
-                             (String (F_Name), Resolve_Links => False)));
-=======
-                               (F_Name, Resolve_Links => False)),
+                             (String (F_Name), Resolve_Links => False)),
                         Resolve_Links => Resolve_Links);
->>>>>>> 45ebb437
                   end if;
                exception
                   when Ada.IO_Exceptions.Name_Error =>

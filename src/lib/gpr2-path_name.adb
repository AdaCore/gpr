--- conflicted
+++ resolved
@@ -300,18 +300,11 @@
    begin
       if Self.Is_Directory then
          return Create_Directory
-<<<<<<< HEAD
            (Containing_Directory (Remove_Last_DS (Dir_Name (Self))));
+
       elsif Self.Has_Dir_Name then
          return Create_Directory (Dir_Name (Self));
-=======
-           (Filename_Type
-              (Containing_Directory (Remove_Last_DS (Dir_Name (Self)))));
-
-      elsif Self.Has_Dir_Name then
-         return Create_Directory (Filename_Type (Dir_Name (Self)));
-
->>>>>>> 45ebb437
+
       else
          return Create_Directory
            (Containing_Directory (Name (Self)));
@@ -369,28 +362,20 @@
       Path_Name     : Filename_Type;
       Resolve_Links : Boolean := False) return Object
    is
-      NN : constant String :=
-             (if Resolve_Links
-              then Make_Absolute (Path_Name, Resolve_Links => Resolve_Links)
-              else String (Path_Name));
+      NN : constant Filename_Type :=
+               (if Resolve_Links
+                then Make_Absolute (Path_Name, Resolve_Links => Resolve_Links)
+                else Path_Name);
       VN : constant Unbounded_String := +NN;
    begin
       return Object'
         (Is_Dir    => False,
          In_Memory => False,
          As_Is     => +String (Name),
-<<<<<<< HEAD
-         Value     => Value,
-         Comparing => To_OS_Case (Value),
-         Base_Name => +String (Base_Name (Path_Name)),
-         Dir_Name  =>
-           +Ensure_Directory (Containing_Directory (Path_Name)));
-=======
          Value     => VN,
          Comparing => To_OS_Case (VN),
-         Base_Name => +Base_Name (NN),
+         Base_Name => +String (Base_Name (NN)),
          Dir_Name  => +Ensure_Directory (Containing_Directory (NN)));
->>>>>>> 45ebb437
    end Create;
 
    ----------------------
@@ -722,11 +707,7 @@
       --  Ada.Directories.Simple_Name cannot be used here as
       --  Path can contain '*' character that will be rejected on windows
       --  by Ada.Directories.Validity.Is_Valid_Path_Name check.
-<<<<<<< HEAD
       return Simple_Name (-Self.As_Is);
-=======
-      return GPR2.Simple_Name (Simple_Name (To_String (Self.As_Is)));
->>>>>>> 45ebb437
    end Simple_Name;
 
    function Simple_Name (Path : Filename_Optional) return GPR2.Simple_Name is
@@ -754,12 +735,8 @@
       Cut_Start := (if Cut_Start = 0 then Path'First else Cut_Start + 1);
 
       Check_For_Standard_Dirs : declare
-<<<<<<< HEAD
-         BN : constant Filename_Type := Path (Cut_Start .. Cut_End);
-
-=======
-         BN               : constant String := Path (Cut_Start .. Cut_End);
->>>>>>> 45ebb437
+         BN               : constant Filename_Type :=
+                              Path (Cut_Start .. Cut_End);
          Has_Drive_Letter : constant Boolean :=
                               OS_Lib.Path_Separator /= ':';
          --  If Path separator is not ':' then we are on a DOS based OS

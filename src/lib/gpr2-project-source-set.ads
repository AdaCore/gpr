------------------------------------------------------------------------------
--                                                                          --
--                           GPR2 PROJECT MANAGER                           --
--                                                                          --
--                    Copyright (C) 2019-2021, AdaCore                      --
--                                                                          --
-- This library is free software;  you can redistribute it and/or modify it --
-- under terms of the  GNU General Public License  as published by the Free --
-- Software  Foundation;  either version 3,  or (at your  option) any later --
-- version. This library is distributed in the hope that it will be useful, --
-- but WITHOUT ANY WARRANTY;  without even the implied warranty of MERCHAN- --
-- TABILITY or FITNESS FOR A PARTICULAR PURPOSE.                            --
--                                                                          --
-- As a special exception under Section 7 of GPL version 3, you are granted --
-- additional permissions described in the GCC Runtime Library Exception,   --
-- version 3.1, as published by the Free Software Foundation.               --
--                                                                          --
-- You should have received a copy of the GNU General Public License and    --
-- a copy of the GCC Runtime Library Exception along with this program;     --
-- see the files COPYING3 and COPYING.RUNTIME respectively.  If not, see    --
-- <http://www.gnu.org/licenses/>.                                          --
--                                                                          --
------------------------------------------------------------------------------

with Ada.Iterator_Interfaces;
with GPR2.Containers;

private with Ada.Containers.Ordered_Sets;

package GPR2.Project.Source.Set is

   type Object is tagged private
     with Constant_Indexing => Constant_Reference,
          Default_Iterator  => Iterate,
          Iterator_Element  => Project.Source.Object;

   type Cursor is private;

   No_Element : constant Cursor;

   function Is_Empty (Self : Object) return Boolean;

   procedure Clear (Self : in out Object);

   function Length (Self : Object) return Containers.Count_Type;

   procedure Include (Self : in out Object; Source : Project.Source.Object)
     with Pre => Source.Is_Defined;

   procedure Insert (Self : in out Object; Source : Project.Source.Object)
     with Pre => Source.Is_Defined;

   procedure Insert
     (Self     : in out Object;
      Source   : Project.Source.Object;
      Position : out Cursor;
      Inserted : out Boolean)
     with Pre => Source.Is_Defined;
   --  Checks if an element equivalent to Source is already present in Self.
   --  If a match is found, Inserted is set to False and Position designates
   --  the matching element. Otherwise, Insert adds Source to Container;
   --  Inserted is set to True and Position designates the newly-inserted
   --  element.

   procedure Union (Self : in out Object; Sources : Object);
   --  Inserts into Self the elements of Source that are not equivalent to some
   --  element already in Self.

   function Contains
     (Self   : Object;
      Source : Project.Source.Object) return Boolean
     with Pre => Source.Is_Defined;
   --  Returns True if Self constains Source

   procedure Delete
     (Self : in out Object; Source : Project.Source.Object)
     with Pre => Source.Is_Defined;
   --  Deletes source from set

   procedure Replace
     (Self   : in out Object;
      Source : Project.Source.Object)
     with Pre => Source.Is_Defined and then Self.Contains (Source);
   --  Replaces Source in Self

   procedure Replace
     (Self     : in out Object;
      Position : Cursor;
      Source   : Project.Source.Object)
     with Pre => Source.Is_Defined;
   --  Replaces Source in Self at the given Position

   function First_Element (Self : Object) return Project.Source.Object;

   function Find
     (Self : Object; Source : Project.Source.Object) return Cursor
     with Pre => Source.Is_Defined;

   function Element (Position : Cursor) return Project.Source.Object
     with Post =>
       (if Has_Element (Position)
        then Element'Result.Is_Defined
        else not Element'Result.Is_Defined);

   function Has_Element (Position : Cursor) return Boolean
     with Inline;

   package Source_Iterator is
     new Ada.Iterator_Interfaces (Cursor, Has_Element);

   type Constant_Reference_Type
     (Source : not null access constant Project.Source.Object) is private
     with Implicit_Dereference => Source;

   function Constant_Reference
     (Self     : aliased Object;
      Position : Cursor) return Constant_Reference_Type with Inline;

   Empty_Set : constant Object;

   type Source_Filter is
     (S_Compilable,  --  Compilable sources only
      S_Spec,        --  Specs only
      S_Body,        --  Body
      S_Separate,    --  Separate
      S_All);

   function Iterate
     (Self   : Object;
      Filter : Source_Filter := S_All)
      return Source_Iterator.Forward_Iterator'Class;

private

   package Set is new Ada.Containers.Ordered_Sets (Project.Source.Object);

   type Object is tagged record
      S : aliased Set.Set;
   end record;

   type Cursor is record
      Current : Set.Cursor;
   end record;

   No_Element : constant Cursor := (Current => Set.No_Element);

   type Constant_Reference_Type
     (Source : not null access constant Project.Source.Object) is record
      Ref : Set.Constant_Reference_Type (Source);
   end record;
<<<<<<< HEAD
   --  We keep the ref in the object as well to keep the busy state of
   --  the set.
=======
      --  We keep the ref in the object as well to keep the busy state of
      --  the set.
>>>>>>> dde92602

   Empty_Set : constant Object := Object'(S => Set.Empty_Set);

   function Find
     (Self : Object; Source : Project.Source.Object) return Cursor
   is (Current => Self.S.Find (Source));

   function Length (Self : Object) return Containers.Count_Type is
     (Self.S.Length);

   function Is_Empty (Self : Object) return Boolean is
     (Self.S.Is_Empty);

end GPR2.Project.Source.Set;<|MERGE_RESOLUTION|>--- conflicted
+++ resolved
@@ -148,13 +148,8 @@
      (Source : not null access constant Project.Source.Object) is record
       Ref : Set.Constant_Reference_Type (Source);
    end record;
-<<<<<<< HEAD
    --  We keep the ref in the object as well to keep the busy state of
    --  the set.
-=======
-      --  We keep the ref in the object as well to keep the busy state of
-      --  the set.
->>>>>>> dde92602
 
    Empty_Set : constant Object := Object'(S => Set.Empty_Set);
 

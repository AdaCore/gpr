--
--  Copyright (C) 2019-2023, AdaCore
--
--  SPDX-License-Identifier: Apache-2.0 WITH LLVM-Exception
--

with Ada.Text_IO;
with GNAT.Formatted_String;

package body GPR2.Message is

   ------------
   -- Create --
   ------------

   function Create
     (Level   : Level_Value;
      Message : String;
      Sloc    : Source_Reference.Object'Class;
      Indent  : Natural := 0) return Object is
   begin
      return Object'
        (Level, Unread, To_Unbounded_String (Message),
         Source_Reference.Object (Sloc), Indent);
   end Create;

   ------------
   -- Format --
   ------------

   function Format
     (Self           : Object;
      Full_Path_Name : Boolean := False;
      Levels         : Level_Output := (Long, Long, Long, Long)) return String
   is
      use GNAT.Formatted_String;

      function Level_Image return String is
        (case Levels (Self.Level) is
            when None =>
               "",
            when Short =>
               (case Self.Level is
                   when Error       => "E",
                   when Warning     => "W",
                   when Information => "I",
                   when Lint        => "L"),
           when Long =>
               (case Self.Level is
                   when Error       => "error",
                   when Warning     => "warning",
                   when Information => "info",
                   when Lint        => "lint"));

<<<<<<< HEAD
      function Simple_Name (S : String) return String;
      --  Handle possible pseudo files

      -----------------
      -- Simple_Name --
      -----------------

      function Simple_Name (S : String) return String is
         Start : Natural := Ada.Strings.Fixed.Index (S, "<ram>");
      begin
         if Start = 0 then
            Start := S'First;
         else
            Start := Start + 5;
         end if;

         return Directories.Simple_Name (S (Start .. S'Last));
      end Simple_Name;

      Filename : constant String :=
                   (if Full_Path_Name
                    then String (Self.Sloc.Filename)
                    else Simple_Name (String (Self.Sloc.Filename)));

=======
>>>>>>> e7effd51
      Indent   : constant String := (1 .. Self.Indent * 2 => ' ');

      Indented : constant String := Indent
                   & (if Self.Indent < 1
                      then Level_Image & ": "
                      else "")
                   & To_String (Self.Message);
      --  Need to distinguish warnings from errors because they are both going
      --  to the error output.

      Format : constant Formatted_String := +"%s: %s";

   begin
      return -(Format & Self.Sloc.Format (Full_Path_Name) & Indented);
   end Format;

   -----------
   -- Level --
   -----------

   function Level (Self : Object) return Level_Value is
   begin
      return Self.Level;
   end Level;

   -------------
   -- Message --
   -------------

   function Message (Self : Object) return String is
   begin
      return To_String (Self.Message);
   end Message;

   ------------
   -- Output --
   ------------

   procedure Output
     (Self           : Object;
      Full_Path_Name : Boolean := False;
      Levels         : Level_Output := (Long, Long, Long, Long))
   is
      use Ada.Text_IO;
   begin
      Put_Line
        ((case Self.Level is
            when Information | Lint => Current_Output,
            when Error | Warning    => Current_Error),
         Self.Format (Full_Path_Name, Levels));
   end Output;

   ----------------
   -- Set_Status --
   ----------------

   procedure Set_Status (Self : in out Object; Status : Status_Type) is
   begin
      Self.Status := Status;
   end Set_Status;

   ----------
   -- Sloc --
   ----------

   function Sloc (Self : Object) return Source_Reference.Object is
   begin
      return Self.Sloc;
   end Sloc;

   ------------
   -- Status --
   ------------

   function Status (Self : Object) return Status_Type is
   begin
      return Self.Status;
   end Status;

end GPR2.Message;<|MERGE_RESOLUTION|>--- conflicted
+++ resolved
@@ -52,33 +52,6 @@
                    when Information => "info",
                    when Lint        => "lint"));
 
-<<<<<<< HEAD
-      function Simple_Name (S : String) return String;
-      --  Handle possible pseudo files
-
-      -----------------
-      -- Simple_Name --
-      -----------------
-
-      function Simple_Name (S : String) return String is
-         Start : Natural := Ada.Strings.Fixed.Index (S, "<ram>");
-      begin
-         if Start = 0 then
-            Start := S'First;
-         else
-            Start := Start + 5;
-         end if;
-
-         return Directories.Simple_Name (S (Start .. S'Last));
-      end Simple_Name;
-
-      Filename : constant String :=
-                   (if Full_Path_Name
-                    then String (Self.Sloc.Filename)
-                    else Simple_Name (String (Self.Sloc.Filename)));
-
-=======
->>>>>>> e7effd51
       Indent   : constant String := (1 .. Self.Indent * 2 => ' ');
 
       Indented : constant String := Indent

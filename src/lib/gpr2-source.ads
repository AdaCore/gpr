--- conflicted
+++ resolved
@@ -57,13 +57,6 @@
 
    function Timestamp (Self : Object; ALI : Boolean) return Ada.Calendar.Time
      with Pre => Self.Is_Defined;
-<<<<<<< HEAD
-   --  Returns the language for this source
-
-   function Timestamp (Self : Object; ALI : Boolean) return Ada.Calendar.Time
-     with Pre => Self.Is_Defined;
-=======
->>>>>>> dde92602
    --  Returns last modification time for this source
    --  If Ali is True then timestamp returned as it is rounded in ALI files.
 

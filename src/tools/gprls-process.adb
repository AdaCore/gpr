------------------------------------------------------------------------------
--                                                                          --
--                           GPR2 PROJECT MANAGER                           --
--                                                                          --
--                     Copyright (C) 2019-2021, AdaCore                     --
--                                                                          --
-- This is  free  software;  you can redistribute it and/or modify it under --
-- terms of the  GNU  General Public License as published by the Free Soft- --
-- ware  Foundation;  either version 3,  or (at your option) any later ver- --
-- sion.  This software is distributed in the hope  that it will be useful, --
-- but WITHOUT ANY WARRANTY;  without even the implied warranty of MERCHAN- --
-- TABILITY or FITNESS FOR A PARTICULAR PURPOSE. See the GNU General Public --
-- License for more details.  You should have received  a copy of the  GNU  --
-- General Public License distributed with GNAT; see file  COPYING. If not, --
-- see <http://www.gnu.org/licenses/>.                                      --
--                                                                          --
------------------------------------------------------------------------------

with Ada.Calendar;
with Ada.Containers.Indefinite_Ordered_Sets;
with Ada.Directories;
with Ada.Text_IO;

with GNAT.OS_Lib;

with GNATCOLL.Utils;

with GPR2.KB;
with GPR2.Unit;
with GPR2.Containers;
with GPR2.Log;
with GPR2.Message;
with GPR2.Path_Name;
with GPR2.Path_Name.Set;
with GPR2.Project.Source.Artifact;
with GPR2.Project.Source.Part_Set;
with GPR2.Project.Source.Set;
with GPR2.Project.Tree;
with GPR2.Project.Unit_Info;
with GPR2.Project.View;
with GPR2.Source_Info.Parser.Registry;
with GPR2.Version;

with GPRtools.Util;

with GPRls.Common;
with GPRls.Gnatdist;
with GPRls.Options;

procedure GPRls.Process (Opt : GPRls.Options.Object) is

   use Ada;

   use GPR2;
   use GPR2.Project.Source.Set;
   use all type GPR2.Unit.Library_Unit_Type;

   use GPRls.Common;
   use GPRls.Options;

   use GPRtools;
   use GPRtools.Util;

   Tree : Project.Tree.Object renames Opt.Tree.all;

   procedure Display_Paths;

   procedure Put (Str : String; Lvl : Verbosity_Level);
   pragma Unreferenced (Put);
   --  Call Ada.Text_IO.Put (Str) if Opt.Verbosity is at least Lvl

   procedure Put_Line (Str : String; Lvl : Verbosity_Level);
   --  Call Ada.Text_IO.Put_Line (Str) if Opt.Verbosity is at least Lvl

   procedure Show_Tree_Load_Errors;
   --  Print errors/warnings following a project tree load.

   -------------------
   -- Display_Paths --
   -------------------

   procedure Display_Paths is
      Obj_Path : Path_Name.Set.Object;
      Curr_Dir : constant String := Ada.Directories.Current_Directory;

      function Mask_Current (Dir : String) return String is
        (if Dir (Dir'First .. Dir'Last - 1) = Curr_Dir
         then "<Current_Directory>" else Dir);

      procedure Output_Source_Path (Value, Directory : String);
      --  Output source path. If Value is not absolute path, prefix it with
      --  Directory. If Value ends with ** output all subdirectories.

      ------------------------
      -- Output_Source_Path --
      ------------------------

      procedure Output_Source_Path (Value, Directory : String) is
         use Ada.Directories;
         use GNATCOLL.Utils;
         use GNAT.OS_Lib;

         Recurse   : constant Boolean := Ends_With (Value, "**");
         Base_Path : constant String :=
                       Value (Value'First
                              .. Value'Last - (if Recurse then 2 else 0));

         function With_Last_DS (Path : String) return String is
           (if Path /= "" and then Is_Directory_Separator (Path (Path'Last))
            then Path else Path & Directory_Separator);

         Path : constant String :=
                  (if Is_Absolute_Path (Base_Path) then Base_Path
                   elsif Base_Path (Base_Path'First) = '.'
                     and then
                     (Base_Path'Length = 1
                      or else (Base_Path'Length = 2
                               and then Is_Directory_Separator
                                          (Base_Path (Base_Path'Last))))
                   then Directory
                   else With_Last_DS (Directory) & Base_Path);

         procedure Search_In (Path : String);

         procedure Process (Item : Directory_Entry_Type);

         procedure Output (Path : String);

         ------------
         -- Output --
         ------------

         procedure Output (Path : String) is
         begin
            Text_IO.Put_Line ("   " & With_Last_DS (Path));
         end Output;

         -------------
         -- Process --
         -------------

         procedure Process (Item : Directory_Entry_Type) is
         begin
            if Ada.Directories.Simple_Name (Item) not in "." | ".." then
               Search_In (Full_Name (Item));
            end if;
         end Process;

         ---------------
         -- Search_In --
         ---------------

         procedure Search_In (Path : String) is
         begin
            Output (Path);
            Search
              (Path, "",
               Filter  => (Ada.Directories.Directory => True, others => False),
               Process => Process'Access);
         end Search_In;

      begin
         if Recurse then
            Search_In (Path);
         else
            Output (Path);
         end if;
      end Output_Source_Path;

   begin
      Text_IO.New_Line;
      Version.Display ("GPRLS", "2018", Version_String => Version.Long_Value);

      --  Source search path

      Text_IO.New_Line;
      Text_IO.Put_Line ("Source Search Path:");

      for V of Tree loop
         if V.Kind not in K_Aggregate | K_Abstract then
            for D of V.Source_Directories.Values loop
               Output_Source_Path (D.Text, V.Path_Name.Dir_Name);
            end loop;
         end if;
      end loop;

      if Tree.Has_Runtime_Project then
         for D of Tree.Runtime_Project.Source_Directories.Values loop
            Output_Source_Path (D.Text, "");
         end loop;
      end if;

      --  Object search path

      for V of Tree loop
         case V.Kind is
            when K_Standard =>
               Obj_Path.Append (V.Object_Directory);
            when K_Library | K_Aggregate_Library =>
               Obj_Path.Append (V.Library_Ali_Directory);
            when others =>
               null;
         end case;
      end loop;

      if Tree.Has_Runtime_Project then
         Obj_Path.Append (Tree.Runtime_Project.Object_Directory);
      end if;

      Text_IO.New_Line;
      Text_IO.Put_Line ("Object Search Path:");

      for P of Obj_Path loop
         Text_IO.Put_Line ("   " & P.Dir_Name);
      end loop;

      --  Project search path

      Text_IO.New_Line;
      Text_IO.Put_Line ("Project Search Path:");

      for P of Tree.Project_Search_Paths loop
         Text_IO.Put_Line ("   " & Mask_Current (P.Dir_Name));
      end loop;

      Text_IO.New_Line;
   end Display_Paths;

   ---------
   -- Put --
   ---------

   procedure Put (Str : String; Lvl : Verbosity_Level) is
   begin
      if Opt.Verbosity >= Lvl then
         Text_IO.Put (Str);
      end if;
   end Put;

   --------------
   -- Put_Line --
   --------------

   procedure Put_Line (Str : String; Lvl : Verbosity_Level) is
   begin
      if Opt.Verbosity >= Lvl then
         Text_IO.Put_Line (Str);
      end if;
   end Put_Line;

   ---------------------------
   -- Show_Tree_Load_Errors --
   ---------------------------

   procedure Show_Tree_Load_Errors is
   begin
      if Tree.Log_Messages.Has_Error then
         --  In case both warnings and errors are present, only displpay the
         --  errors as they are probably responsible for the warnings.

         for C in Tree.Log_Messages.Iterate
           (Information => False,
            Warning     => False,
            Error       => True,
            Read        => False,
            Unread      => True)
         loop
            Put_Line (Log.Element (C).Format, Quiet);
         end loop;
      else
         for C in Tree.Log_Messages.Iterate
           (Information => Opt.Verbose_Parsing >= 1,
            Warning     => True,
            Error       => False,
            Read        => False,
            Unread      => True)
         loop
            Put_Line (Log.Element (C).Format, Regular);
         end loop;
      end if;
   end Show_Tree_Load_Errors;

begin
   --  Load the project (if defined) and its configuration

   Tree.Load_Autoconf
     (Filename          => Opt.Project_File,
      Project_Dir       => Opt.Project_Base,
      Context           => Opt.Project_Context,
      Absent_Dir_Error  => False,
      Target            => Opt.Get_Target,
      Language_Runtimes => Opt.RTS_Map,
      Check_Shared_Lib  => not Opt.Unchecked_Shared_Lib,
      Base              => GPR2.KB.Create
        (Flags             => KB.Default_Flags,
         Default_KB        => not Opt.Skip_Default_KB,
         Custom_KB         => Opt.KB_Locations));

   if Opt.Only_Display_Paths then
      --  For the "gprls -v" usage

      Display_Paths;
      return;
   end if;

   --  Show errors and warnings from the load stage

   Show_Tree_Load_Errors;

   --  Terminate process if error was printed

   if Tree.Log_Messages.Has_Error then
      return;
   end if;

   pragma Assert
     (not Opt.Source_Parser
      or else GPR2.Source_Info.Parser.Registry.Exists
        (Ada_Language, Source_Info.Source), "Source parser is not registered");

   pragma Assert
     (GPR2.Source_Info.Parser.Registry.Exists
        (Ada_Language, Source_Info.LI), "ALI parser is not registered");

   --  Make sure the sources are up to date

   Tree.Update_Sources
     (Backends => (Source_Info.Source => Opt.Source_Parser,
                   Source_Info.LI     => True),
      With_Runtime => (Opt.Gnatdist or else Opt.With_Predefined_Units));

   --
   --  Main processing
   --

   declare
      --  Cache some data to speed up later processing.
      --  The maps should have Value_Path keys to support case-insensitive FS.

      use type Project.Source.Object;
      use type Project.View.Object;
      use all type Project.Source.Naming_Exception_Kind;

      function Path_Equal
        (Left, Right : Project.Source.Source_Part) return Boolean
      is (Left.Source = Right.Source
          and then Left.Source.View.Namespace_Root =
                   Right.Source.View.Namespace_Root
          and then Left.Index = Right.Index);

      type One_Type is range -1 .. 1;

      function Compare (Left, Right : Project.View.Object) return One_Type
      is (if Left < Right then -1 elsif Left = Right then 0 else 1);

      --  function Compare (Left, Right : Path_Name.Full_Name) return One_Type
      --  is (if Left < Right then -1 elsif Left = Right then 0 else 1);

      function Compare (Left, Right : Project.Source.Object) return One_Type
      is (if Left < Right then -1 elsif Left = Right then 0 else 1);

      function Compare (Left, Right : Unit_Index) return One_Type
      is (if Left < Right then -1 elsif Left = Right then 0 else 1);

      function Path_Less
        (Left, Right : Project.Source.Source_Part) return Boolean
      is (case Compare
            (Left.Source.View.Namespace_Root, Right.Source.View.Namespace_Root)
          is
             when -1 => True,
             when  1 => False,
             when  0 =>
            (case Compare (Left.Source, Right.Source) is
                when -1 => True,
                when  1 => False,
                when  0 => Compare (Left.Index, Right.Index) = -1));

      package Sources_By_Path is new Ada.Containers.Indefinite_Ordered_Sets
        (Project.Source.Source_Part, "<" => Path_Less, "=" => Path_Equal);

      type File_Status is
        (OK,        -- matching timestamp
         Not_Same); -- non matching timestamp

      No_Obj : constant String := "<no_obj>";

      Position : Sources_By_Path.Cursor;
      Inserted : Boolean;

      Remains : GPR2.Containers.Value_Set := Opt.Files;
      Sources : Sources_By_Path.Set;
      --  The sources that we will browse. This set may be:
      --     - All the project sources when not in closure mode, possibly from
      --       the full project tree if All_Projects is True
      --     - The sources associated with the files given on the CL
      --     - In closure mode and no file given on the CL, the root project's
      --       main sources.

      Full_Closure : Boolean := Opt.Closure_Mode;
      --  Reset this flag to False if closure became incomplete

      procedure Display_Closures;

      procedure Display_Gnatdist;

      procedure Display_Normal;

      ----------------------
      -- Display_Closures --
      ----------------------

      procedure Display_Closures is
         use type Ada.Containers.Count_Type;

         Closures : Project.Source.Part_Set.Object;
      begin
         if Sources.Is_Empty then
            Finish_Program (E_Errors, "no main specified for closure");
         end if;

         for S of Sources loop
            declare
               Deps : constant Project.Source.Part_Set.Object :=
                        S.Source.Dependencies (Closure => True);
            begin
               if Deps.Is_Empty then
                  --  If no dependencies, use only this one because without ALI
                  --  file we don't know dependency even on itself.

                  Closures.Include (S);
               else
                  Closures.Union (Deps);
               end if;
            end;
         end loop;

         Text_IO.New_Line;

         declare
            package String_Sorting is new String_Vector.Generic_Sorting;

            Output : String_Vector.Vector;
         begin
            for R of Closures loop
               if not R.Source.Is_Runtime then
                  if not GPR2.Project.Source.Artifact.Dependency
                           (R.Source, R.Index).Is_Defined
                  then
                     Full_Closure := False;
                  end if;

                  if R.Index not in Multi_Unit_Index then
                     Output.Append ("  " & R.Source.Path_Name.Value);
                  else
                     Output.Append ("  " & R.Source.Path_Name.Value & " @" &
                                      R.Index'Image);
                  end if;
               end if;
            end loop;

            String_Sorting.Sort (Output);

            Text_IO.Put_Line
              ((if Full_Closure then "C" else "Incomplete c") & "losure"
               & (if Sources.Length = 1 then "" else "s") & ":");
            Text_IO.New_Line;

            for O of Output loop
               Text_IO.Put_Line (O);
            end loop;
         end;

         Text_IO.New_Line;
      end Display_Closures;

      ----------------------
      -- Display_Gnatdist --
      ----------------------

      procedure Display_Gnatdist is

         function Has_Dependency
           (S : Project.Source.Source_Part) return Boolean;

         --------------------
         -- Has_Dependency --
         --------------------

         function Has_Dependency
           (S : Project.Source.Source_Part) return Boolean is
         begin
            return GPR2.Project.Source.Artifact.Dependency
              (S.Source, S.Index).Is_Defined;
         end Has_Dependency;

         No_ALI : Boolean := True;

      begin
         for S of Sources loop
            if S.Index = 0 then
               for CU of S.Source.Units loop
                  if Has_Dependency ((S.Source, Index => CU.Index)) then
                     No_ALI := False;
                     Gnatdist.Output_ALI (S.Source, CU.Index);
                  end if;
               end loop;

            elsif Has_Dependency (S) then
               No_ALI := False;
               Gnatdist.Output_ALI (S.Source, S.Index);
            end if;

            if No_ALI then
               Gnatdist.Output_No_ALI (S.Source, S.Index);
            end if;
         end loop;
      end Display_Gnatdist;

      --------------------
      -- Display_Normal --
      --------------------

      procedure Display_Normal is
         use type Source_Info.Backend;

         procedure Output_Source
<<<<<<< HEAD
           (S : Project.Source.Object;
            A : Project.Source.Artifact.Object :=
              Project.Source.Artifact.Undefined);
=======
           (S   : Project.Source.Object;
            Idx : Unit_Index;
            A   : Project.Source.Artifact.Object :=
                    Project.Source.Artifact.Undefined);
>>>>>>> dde92602

         -------------------
         -- Output_Source --
         -------------------

         procedure Output_Source
<<<<<<< HEAD
           (S : Project.Source.Object;
            A : Project.Source.Artifact.Object :=
              Project.Source.Artifact.Undefined)
=======
           (S   : Project.Source.Object;
            Idx : Unit_Index;
            A   : Project.Source.Artifact.Object :=
                    Project.Source.Artifact.Undefined)
>>>>>>> dde92602
         is
            use type Ada.Calendar.Time;

            package SI renames GPR2.Source_Info;

            Status    : File_Status;
            Artifacts : Project.Source.Artifact.Object;

            function Check_Object_Code return Boolean;
            --  Returns true if source has object code and set Artifacts

            function No_Trail_Zero (Item : String) return String;
            --  Remove trailing zeroes with possible dot and leading space

            -----------------------
            -- Check_Object_Code --
            -----------------------

            function Check_Object_Code return Boolean is
               package PSA renames Project.Source.Artifact;
            begin
               if A.Is_Defined then
                  Artifacts := A;
               else
                  Artifacts := PSA.Create
                    (S,
                     Filter => (PSA.Object_File_Artifact => True,
                                others                   => False));
               end if;

               return Artifacts.Has_Object_Code;
            end Check_Object_Code;

            -------------------
            -- No_Trail_Zero --
            -------------------

            function No_Trail_Zero (Item : String) return String is
            begin
               for J in reverse Item'Range loop
                  if Item (J) /= '0' then
                     return Item
                       (Item'First +
                          (if Item (Item'First) = ' ' then 1 else 0) ..
                            J - (if Item (J) = '.' then 1 else 0));
                  end if;
               end loop;

               return Item;
            end No_Trail_Zero;

         begin
            --  For now we stick to the timestamp-based logic: if time stamps
            --  are equal, assume the file didn't change.

<<<<<<< HEAD
            if (S.Is_Parsed
                and then S.Used_Backend = Source_Info.LI
                and then S.Build_Timestamp = S.Timestamp (ALI => True))
              or else
                (not S.Has_Units and then S.Kind in Unit.Spec_Kind
                 and then S.Build_Timestamp = S.Timestamp (ALI => True))
=======
            if (S.Is_Parsed (Idx)
                and then S.Used_Backend (Idx) = Source_Info.LI
                and then S.Build_Timestamp (Idx) = S.Timestamp (ALI => True))
              or else
                (not S.Has_Units and then S.Kind in Unit.Spec_Kind
                 and then S.Build_Timestamp (Idx) = S.Timestamp (ALI => True))
>>>>>>> dde92602
              or else
                (not SI.Parser.Registry.Exists (S.Language, SI.None)
                 and then Check_Object_Code
                 and then S.Timestamp (ALI => False) <
<<<<<<< HEAD
                        Artifacts.Object_Code (Index => 0).Modification_Time)
=======
                        Artifacts.Object_Code (Index => Idx).Modification_Time)
>>>>>>> dde92602
            then
               Status := OK;

            else
               Status := Not_Same;
            end if;

            if Opt.Verbose then
               Text_IO.Put ("     Source => ");
               Text_IO.Put (S.Path_Name.Value);
               if S.Has_Index then
                  Text_IO.Put (" @");
                  Text_IO.Put (Idx'Image);
               end if;

               case Status is
                  when OK =>
                     Text_IO.Put (" unchanged");

                  when Not_Same =>
                     Text_IO.Put (" modified");
               end case;

            else
               if not Opt.Selective_Output then
                  Text_IO.Put ("    ");

                  case Status is
                     when OK =>
                        Text_IO.Put ("  OK ");

                     when Not_Same =>
                        Text_IO.Put (" DIF ");

                        if GPR2.Is_Debug ('F') then
                           if S.Is_Parsed (Idx) then
                              Text_IO.Put (S.Used_Backend (Idx)'Img);
                              Text_IO.Put (' ');

<<<<<<< HEAD
                              if S.Build_Timestamp /= S.Timestamp (ALI => True)
=======
                              if S.Build_Timestamp (Idx) /=
                                S.Timestamp (ALI => True)
>>>>>>> dde92602
                              then
                                 Text_IO.Put
                                   (No_Trail_Zero
                                      (Duration'Image
                                           (S.Timestamp (ALI => True) -
<<<<<<< HEAD
                                                S.Build_Timestamp)));
=======
                                                S.Build_Timestamp (Idx))));
>>>>>>> dde92602
                                 Text_IO.Put (' ');
                              end if;

                           else
                              Text_IO.Put ("not parsed ");
                           end if;
                        end if;
                  end case;
               end if;

               Text_IO.Put
                 (if S.Is_Runtime and then Opt.Hide_Runtime_Directory
                  then String (S.Path_Name.Simple_Name)
                  else S.Path_Name.Value);

               if Idx /= No_Index then
                  Text_IO.Put (" at index" & Idx'Image);
               end if;
            end if;

            Text_IO.New_Line;
         end Output_Source;

      begin
         for S of Sources loop
            declare
               use Project.Source.Artifact;
               View      : constant Project.View.Object := S.Source.View;
               Artifacts : constant Project.Source.Artifact.Object :=
                             Project.Source.Artifact.Create
                               (S.Source,
                                Filter => (Dependency_File_Artifact => True,
                                           Object_File_Artifact     => True,
                                           others => False));
               Main_Unit : Unit.Object;

               procedure Print_Unit_From
                 (Src : GPR2.Unit.Source_Unit_Identifier);

               function  Print_Unit (U_Sec : Unit.Object) return Boolean;

               procedure Print_Object (Index : Unit_Index);

               procedure Print_Object (U_Sec : GPR2.Unit.Object);

               procedure Dependence_Output
                 (Dep_Source : Project.Source.Object;
                  Index      : Unit_Index);

               function Has_Dependency (Index : Unit_Index) return Boolean is
                 (Artifacts.Has_Dependency (Index)
                  and then
                    (Artifacts.Dependency (Index).Exists
                     or else Opt.Source_Parser));

               -----------------------
               -- Dependence_Output --
               -----------------------

               procedure Dependence_Output
                 (Dep_Source : Project.Source.Object;
                  Index      : Unit_Index) is
               begin
                  if Opt.With_Predefined_Units
                    or else not Dep_Source.Is_Runtime
                  then
                     Text_IO.Put ("   ");
                     Output_Source (S => Dep_Source, Idx => Index);
                  end if;
               end Dependence_Output;

               ------------------
               -- Print_Object --
               ------------------

               procedure Print_Object (Index : Unit_Index) is
                  Obj_File : Path_Name.Object;
               begin
                  if Opt.Print_Object_Files
                    and then not S.Source.Is_Aggregated
                  then
                     Obj_File := Artifacts.Object_Code (Index);

                     if Obj_File.Exists then
                        Text_IO.Put_Line (Obj_File.Value);
                     else
                        Text_IO.Put_Line (No_Obj);
                     end if;
                  end if;
               end Print_Object;

               ------------------
               -- Print_Object --
               ------------------

               procedure Print_Object (U_Sec : GPR2.Unit.Object) is
                  Unit_Info : Project.Unit_Info.Object;
               begin
                  Print_Object (U_Sec.Index);

                  if Opt.Print_Units and then Print_Unit (U_Sec) then
                     null;
                  end if;

                  if Opt.Print_Sources and then not Opt.Dependency_Mode then
<<<<<<< HEAD
                     Output_Source (S.Source, Artifacts);
=======
                     Output_Source (S.Source, S.Index, Artifacts);
>>>>>>> dde92602
                  end if;

                  if Opt.Verbose then
                     Unit_Info := S.Source.View.Unit (U_Sec.Name);

                     if Unit_Info.Has_Spec then
                        Print_Unit_From (Unit_Info.Spec);
                     end if;

                     if Unit_Info.Has_Body then
                        Print_Unit_From (Unit_Info.Main_Body);
                     end if;

                     for S of Unit_Info.Separates loop
                        Print_Unit_From (S);
                     end loop;
                  end if;
               end Print_Object;

               ----------------
               -- Print_Unit --
               ----------------

               function  Print_Unit (U_Sec : Unit.Object) return Boolean is
                  use type Unit.Object;
               begin
                  if not Main_Unit.Is_Defined then
                     Main_Unit := U_Sec;
                  elsif Main_Unit = U_Sec then
                     return False;
                  end if;

                  if Opt.Verbose then
                     Text_IO.Put_Line ("   Unit =>");
                     Text_IO.Put ("     Name   => ");
                     Text_IO.Put (String (U_Sec.Name));
                     Text_IO.New_Line;

                     Text_IO.Put_Line
                       ("     Kind   => "
                        & (case U_Sec.Library_Item_Kind is
                             when Unit.Is_Package    => "package",
                             when Unit.Is_Subprogram => "subprogram")
                        & ' '
                        & (case U_Sec.Kind is
                             when Unit.Spec_Kind  => "spec",
                             when Unit.Body_Kind  => "body",
                             when Unit.S_Separate => "separate"));

                     if U_Sec.Is_Any_Flag_Set then
                        Text_IO.Put ("     Flags  =>");

                        for Flag in Unit.Flag'Range loop
                           if U_Sec.Is_Flag_Set (Flag) then
                              Text_IO.Put (' ' & Unit.Image (Flag));
                           end if;
                        end loop;

                        Text_IO.New_Line;
                     end if;
                  else
                     Text_IO.Put_Line ("   " & String (U_Sec.Name));
                  end if;

                  return True;
               end Print_Unit;

               ---------------------
               -- Print_Unit_From --
               ---------------------

               procedure Print_Unit_From
                 (Src : GPR2.Unit.Source_Unit_Identifier)
               is
                  U_Src : constant Project.Source.Object :=
                            View.Source (Src.Source);
               begin
                  if not Opt.Print_Units
                    or else
                      (Print_Unit (U_Src.Unit (Src.Index))
                       and then not Opt.Dependency_Mode
                       and then Opt.Print_Sources)
                  then
                     Output_Source (U_Src, Src.Index);
                  end if;
               end Print_Unit_From;

            begin
               if not S.Source.Has_Units then
                  Print_Object (No_Index);

                  if Opt.Print_Sources and then not Opt.Dependency_Mode then
<<<<<<< HEAD
                     Output_Source (S.Source, Artifacts);
=======
                     Output_Source (S.Source, S.Index, Artifacts);
>>>>>>> dde92602
                  end if;

               elsif S.Index = No_Index then
                  for U_Sec of S.Source.Units loop
                     if Has_Dependency (U_Sec.Index) then
                        Print_Object (U_Sec);
                        exit when not Opt.Verbose;
                     end if;
                  end loop;

               elsif Has_Dependency (S.Index) then
                  Print_Object (S.Source.Unit (S.Index));
               end if;

               if Opt.Dependency_Mode and then Opt.Print_Sources then
                  if Opt.Verbose then
                     Text_IO.Put_Line ("   depends upon");
                  end if;

                  S.Source.Dependencies
                    (S.Index, Dependence_Output'Access);
               end if;
            end;
         end loop;
      end Display_Normal;

   begin
      if Opt.Verbose then
         Display_Paths;
      end if;

      if not Opt.Files.Is_Empty then
         --  Fill the various caches to get the sources from simple filenames
         --  and artefacts

         for CV in
           Tree.Iterate ((Project.I_Extended => False, others => True))
         loop
            for S of Project.Tree.Element (CV).Sources loop
               declare
                  use Project.Source.Artifact;
                  Artifacts : Project.Source.Artifact.Object;
                  Dismiss   : Boolean with Unreferenced;

                  function Insert_Prefer_Body
                    (Key   : Filename_Type;
                     Kind  : GPR2.Unit.Library_Unit_Type;
                     Index : Unit_Index) return Boolean;

                  ------------------------
                  -- Insert_Prefer_Body --
                  ------------------------

                  function Insert_Prefer_Body
                    (Key   : Filename_Type;
                     Kind  : GPR2.Unit.Library_Unit_Type;
                     Index : Unit_Index) return Boolean
                  is
                     Position : Sources_By_Path.Cursor;
                     Inserted : Boolean;
                  begin
                     if Kind /= GPR2.Unit.S_Spec
                       and then Opt.Files.Contains (String (Key))
                     then
                        Remains.Exclude (String (Key));

                        Sources.Insert ((S, Index), Position, Inserted);

                        if not Inserted
                          and then S.Is_Aggregated
                                   < Sources (Position).Source.Is_Aggregated
                        then
                           --  Prefer none aggregated, more information there

                           Sources.Replace_Element (Position, (S, Index));
                        end if;

                        return True;
                     end if;

                     return False;
                  end Insert_Prefer_Body;

                  function Insert_Prefer_Body
                    (Kind  : GPR2.Unit.Library_Unit_Type;
                     Index : Unit_Index) return Boolean
                  is
                    ((Artifacts.Has_Dependency (Index)
                     and then
                       (Insert_Prefer_Body
                          (Artifacts.Dependency (Index).Simple_Name,
                           Kind, Index)
                        or else
                        Insert_Prefer_Body
                          (Artifacts.Dependency (Index).Base_Filename,
                           Kind, Index)))
                     or else
                       (Artifacts.Has_Object_Code (Index)
                        and then
                        Insert_Prefer_Body
                          (Artifacts.Object_Code (Index).Simple_Name,
                           Kind, Index)));

               begin
                  if not Insert_Prefer_Body
                    (S.Path_Name.Simple_Name, GPR2.Unit.S_Body, No_Index)
                  then
                     Artifacts := GPR2.Project.Source.Artifact.Create
                       (S, Filter => (Dependency_File_Artifact => True,
                                      Object_File_Artifact     => True,
                                      others                   => False));

                     if S.Has_Units then
                        for CU of S.Units loop
                           exit when Insert_Prefer_Body (CU.Kind, CU.Index);
                        end loop;
                     else
                        Dismiss := Insert_Prefer_Body (S.Kind, No_Index);
                     end if;
                  end if;
               end;
            end loop;
         end loop;

         --
         --  All along, we will exclude non-ada sources.
         --

         --  Fill the Sources set with the files given on the CL.
         --  Print "Can't find source for ..." if a file can't be matched with
         --  a compilable source from the root project (or from the project
         --   tree if All_Projects is set).

         for F of Remains loop
            Text_IO.Put_Line ("Can't find source for " & F);
         end loop;

      elsif Opt.Closure_Mode then
         --  If none was provided, then:
         --     - Either we're in closure mode, and we want to use the mains
         --       from the root project.

         for S of Tree.Root_Project.Sources loop
            if Tree.Root_Project.Has_Mains
              and then S.Is_Main
              and then (not GPR2.Is_Debug ('1')
                        or else S.Language = Ada_Language)
            then
               Sources.Insert ((S, No_Index));
            end if;
         end loop;

      elsif Opt.All_Projects then
         --  - Or we're not, and we will use all the compilable sources (from
         --    the root project or the entire tree, depending on All_Sources).

         for View of Tree loop
            for S_Cur in View.Sources.Iterate (Filter => S_Compilable) loop
<<<<<<< HEAD
               if not Element (S_Cur).Is_Overriden
                 and then (not GPR2.Is_Debug ('1')
                           or else Element (S_Cur).Language = Ada_Language)
               then
                  Sources.Insert ((Element (S_Cur), 0), Position, Inserted);

                  --  Source could be already in the set because we
                  --  can have the same project in the All_Views
                  --  twice, one time for aggregated project another
                  --  time for the imported project. Besides that we
                  --  can have the same source in the aggregated
                  --  project and in the aggregating library project.

                  if not Inserted
                    and then Element (S_Cur).Is_Aggregated
                    < Sources_By_Path.Element (Position).Source.Is_Aggregated
=======
               declare
                  Src : GPR2.Project.Source.Object renames Element (S_Cur);
               begin
                  if not Src.Is_Overriden
                    and then (not GPR2.Is_Debug ('1')
                              or else Src.Language = Ada_Language)
>>>>>>> dde92602
                  then
                     if Src.Has_Units then
                        for CU of Src.Units loop
                           if Src.Is_Compilable (CU.Index) then
                              Sources.Insert ((Src, CU.Index),
                                              Position, Inserted);
                           end if;
                        end loop;
                     else
                        Sources.Insert ((Src, No_Index), Position, Inserted);
                     end if;

                     --  Source could be already in the set because we
                     --  can have the same project in the All_Views
                     --  twice, one time for aggregated project another
                     --  time for the imported project. Besides that we
                     --  can have the same source in the aggregated
                     --  project and in the aggregating library project.

                     if not Inserted
                       and then Element (S_Cur).Is_Aggregated
                       < Sources_By_Path.Element
                          (Position).Source.Is_Aggregated
                     then
                        --  We prefer Is_Aggregated = False because it
                        --  has object files.
                        if Src.Has_Units then
                           for CU of Src.Units loop
                              if Src.Is_Compilable (CU.Index) then
                                 Sources.Replace_Element
                                   (Position, (Src, CU.Index));
                              end if;
                           end loop;
                        else
                           Sources.Replace_Element (Position, (Src, No_Index));
                        end if;
                     end if;
                  end if;
               end;
            end loop;
         end loop;

      else
         for S_Cur in Tree.Root_Project.Sources.Iterate (S_Compilable) loop
<<<<<<< HEAD
            if not GPR2.Is_Debug ('1')
              or else Element (S_Cur).Language = Ada_Language
            then
               Sources.Insert ((Element (S_Cur), 0));
            end if;
=======
            declare
               Src : GPR2.Project.Source.Object renames Element (S_Cur);
            begin
               if not GPR2.Is_Debug ('1')
                 or else Src.Language = Ada_Language
               then
                  if Src.Has_Units then
                     for CU of Src.Units loop
                        if Src.Is_Compilable (CU.Index) then
                           Sources.Insert ((Src, CU.Index));
                        end if;
                     end loop;
                  else
                     Sources.Insert ((Src, No_Index));
                  end if;
               end if;
            end;
>>>>>>> dde92602
         end loop;
      end if;

      --  Do nothing if no source was found

      if Sources.Is_Empty then
         return;
      end if;

      --  Check all sources and notify when no ALI file is present

      if not Opt.Source_Parser and then not Opt.Gnatdist then
         for S of Sources loop
            if S.Source.Has_Units then
               declare
                  Other : constant GPR2.Project.Source.Source_Part :=
                            S.Source.Other_Part_Unchecked (S.Index);
               begin
                  if S.Source.Kind (S.Index) /= Unit.S_Separate
                    and then not S.Source.Is_Parsed (S.Index)
                    and then
                      (not Other.Source.Is_Defined
                       or else not Other.Source.Is_Parsed (Other.Index))
                  then
                     Full_Closure := False;

                     if S.Source.Has_Naming_Exception
                       and then S.Source.Naming_Exception
                         = Project.Source.Multi_Unit
                     then
                        --  In case of multi-unit we have no information
                        --  until the unit is compiled. There is no need to
                        --  report that there is missing ALI in this case.
                        --  But we report that the status for this file is
                        --  unknown.

                        Text_IO.Put_Line
                          ("UNKNOWN status for unit " &
                             String (S.Source.Unit_Name (S.Index)) & " in " &
                             S.Source.Path_Name.Value & " at index" &
                             S.Index'Image);

                     else
                        Text_IO.Put_Line
                          ("Can't find ALI file for " &
                             S.Source.Path_Name.Value);
                     end if;
                  end if;
               end;
            end if;
         end loop;
      end if;

      --  We gathered all the sources:
      --  Process them according to the chosen mode.

      if Opt.Closure_Mode then
         Display_Closures;

      elsif Opt.Gnatdist then
         Display_Gnatdist;

      else
         Display_Normal;
         --  List the project sources (or the subset given in the CL) that have
         --  compilation artifacts (.o/.ali) i.e. only the bodies.
         --
         --  The options -o, -u, -s are used to select specific information to
         --  print.
         --
         --  With -d, for every item listed (in non-closure mode) we also
         --  develop the dependencies (D lines of ALI) with their status.
      end if;
   end;

exception
   when Project_Error | Processing_Error =>
      Show_Tree_Load_Errors;

      Finish_Program
        (E_Errors,
         "unable to process project file " & String (Opt.Project_File.Name));
end GPRls.Process;<|MERGE_RESOLUTION|>--- conflicted
+++ resolved
@@ -524,32 +524,20 @@
          use type Source_Info.Backend;
 
          procedure Output_Source
-<<<<<<< HEAD
-           (S : Project.Source.Object;
-            A : Project.Source.Artifact.Object :=
-              Project.Source.Artifact.Undefined);
-=======
            (S   : Project.Source.Object;
             Idx : Unit_Index;
             A   : Project.Source.Artifact.Object :=
                     Project.Source.Artifact.Undefined);
->>>>>>> dde92602
 
          -------------------
          -- Output_Source --
          -------------------
 
          procedure Output_Source
-<<<<<<< HEAD
-           (S : Project.Source.Object;
-            A : Project.Source.Artifact.Object :=
-              Project.Source.Artifact.Undefined)
-=======
            (S   : Project.Source.Object;
             Idx : Unit_Index;
             A   : Project.Source.Artifact.Object :=
                     Project.Source.Artifact.Undefined)
->>>>>>> dde92602
          is
             use type Ada.Calendar.Time;
 
@@ -605,30 +593,17 @@
             --  For now we stick to the timestamp-based logic: if time stamps
             --  are equal, assume the file didn't change.
 
-<<<<<<< HEAD
-            if (S.Is_Parsed
-                and then S.Used_Backend = Source_Info.LI
-                and then S.Build_Timestamp = S.Timestamp (ALI => True))
-              or else
-                (not S.Has_Units and then S.Kind in Unit.Spec_Kind
-                 and then S.Build_Timestamp = S.Timestamp (ALI => True))
-=======
             if (S.Is_Parsed (Idx)
                 and then S.Used_Backend (Idx) = Source_Info.LI
                 and then S.Build_Timestamp (Idx) = S.Timestamp (ALI => True))
               or else
                 (not S.Has_Units and then S.Kind in Unit.Spec_Kind
                  and then S.Build_Timestamp (Idx) = S.Timestamp (ALI => True))
->>>>>>> dde92602
               or else
                 (not SI.Parser.Registry.Exists (S.Language, SI.None)
                  and then Check_Object_Code
                  and then S.Timestamp (ALI => False) <
-<<<<<<< HEAD
-                        Artifacts.Object_Code (Index => 0).Modification_Time)
-=======
                         Artifacts.Object_Code (Index => Idx).Modification_Time)
->>>>>>> dde92602
             then
                Status := OK;
 
@@ -668,22 +643,14 @@
                               Text_IO.Put (S.Used_Backend (Idx)'Img);
                               Text_IO.Put (' ');
 
-<<<<<<< HEAD
-                              if S.Build_Timestamp /= S.Timestamp (ALI => True)
-=======
                               if S.Build_Timestamp (Idx) /=
                                 S.Timestamp (ALI => True)
->>>>>>> dde92602
                               then
                                  Text_IO.Put
                                    (No_Trail_Zero
                                       (Duration'Image
                                            (S.Timestamp (ALI => True) -
-<<<<<<< HEAD
-                                                S.Build_Timestamp)));
-=======
                                                 S.Build_Timestamp (Idx))));
->>>>>>> dde92602
                                  Text_IO.Put (' ');
                               end if;
 
@@ -789,11 +756,7 @@
                   end if;
 
                   if Opt.Print_Sources and then not Opt.Dependency_Mode then
-<<<<<<< HEAD
-                     Output_Source (S.Source, Artifacts);
-=======
                      Output_Source (S.Source, S.Index, Artifacts);
->>>>>>> dde92602
                   end if;
 
                   if Opt.Verbose then
@@ -886,11 +849,7 @@
                   Print_Object (No_Index);
 
                   if Opt.Print_Sources and then not Opt.Dependency_Mode then
-<<<<<<< HEAD
-                     Output_Source (S.Source, Artifacts);
-=======
                      Output_Source (S.Source, S.Index, Artifacts);
->>>>>>> dde92602
                   end if;
 
                elsif S.Index = No_Index then
@@ -1049,31 +1008,12 @@
 
          for View of Tree loop
             for S_Cur in View.Sources.Iterate (Filter => S_Compilable) loop
-<<<<<<< HEAD
-               if not Element (S_Cur).Is_Overriden
-                 and then (not GPR2.Is_Debug ('1')
-                           or else Element (S_Cur).Language = Ada_Language)
-               then
-                  Sources.Insert ((Element (S_Cur), 0), Position, Inserted);
-
-                  --  Source could be already in the set because we
-                  --  can have the same project in the All_Views
-                  --  twice, one time for aggregated project another
-                  --  time for the imported project. Besides that we
-                  --  can have the same source in the aggregated
-                  --  project and in the aggregating library project.
-
-                  if not Inserted
-                    and then Element (S_Cur).Is_Aggregated
-                    < Sources_By_Path.Element (Position).Source.Is_Aggregated
-=======
                declare
                   Src : GPR2.Project.Source.Object renames Element (S_Cur);
                begin
                   if not Src.Is_Overriden
                     and then (not GPR2.Is_Debug ('1')
                               or else Src.Language = Ada_Language)
->>>>>>> dde92602
                   then
                      if Src.Has_Units then
                         for CU of Src.Units loop
@@ -1118,13 +1058,6 @@
 
       else
          for S_Cur in Tree.Root_Project.Sources.Iterate (S_Compilable) loop
-<<<<<<< HEAD
-            if not GPR2.Is_Debug ('1')
-              or else Element (S_Cur).Language = Ada_Language
-            then
-               Sources.Insert ((Element (S_Cur), 0));
-            end if;
-=======
             declare
                Src : GPR2.Project.Source.Object renames Element (S_Cur);
             begin
@@ -1142,7 +1075,6 @@
                   end if;
                end if;
             end;
->>>>>>> dde92602
          end loop;
       end if;
 

------------------------------------------------------------------------------
--                                                                          --
--                           GPR2 PROJECT MANAGER                           --
--                                                                          --
--                     Copyright (C) 2019-2021, AdaCore                     --
--                                                                          --
-- This is  free  software;  you can redistribute it and/or modify it under --
-- terms of the  GNU  General Public License as published by the Free Soft- --
-- ware  Foundation;  either version 3,  or (at your option) any later ver- --
-- sion.  This software is distributed in the hope  that it will be useful, --
-- but WITHOUT ANY WARRANTY;  without even the implied warranty of MERCHAN- --
-- TABILITY or FITNESS FOR A PARTICULAR PURPOSE. See the GNU General Public --
-- License for more details.  You should have received  a copy of the  GNU  --
-- General Public License distributed with GNAT; see file  COPYING. If not, --
-- see <http://www.gnu.org/licenses/>.                                      --
--                                                                          --
------------------------------------------------------------------------------

with Ada.Characters.Handling;
with Ada.Containers.Indefinite_Ordered_Sets;
with Ada.Containers.Vectors;
with Ada.Directories;
with Ada.Strings.Equal_Case_Insensitive;
with Ada.Strings.Fixed;
with Ada.Strings.Less_Case_Insensitive;
with Ada.Strings.Unbounded;
with Ada.Text_IO;

with GNAT.MD5;
with GNAT.OS_Lib;
with GNAT.String_Split;

with GNATCOLL.OS.Constants;

with GPR2.Unit.List;
with GPR2.Containers;
with GPR2.Path_Name;
with GPR2.Project.Attribute;
with GPR2.Project.Attribute_Index;
with GPR2.Project.Registry.Attribute;
with GPR2.Project.Registry.Pack;
with GPR2.Project.Source.Artifact;
pragma Warnings (Off, "* is not referenced");
--  GPR2.Project.Source.Dependencies return a Part_Set but only has limited
--  visibility on it. So in order to be able to manipulate the returned object
--  we need to have full vilibility so need to add this with clause.
--  However we never reference the package explicitly, so the compiler will
--  complain that the using is not referenced.
--  So let's just kill the warning.
with GPR2.Project.Source.Part_Set;
pragma Warnings (On, "* is not referenced");
with GPR2.Project.Variable;
with GPR2.Project.View.Set;
with GPR2.Project.Source.Set;
with GPR2.Version;
with GPR2.Source_Reference;
with GPR2.Source_Reference.Value;

with GPRtools;

package body GPRinstall.Install is

   use Ada;
   use Ada.Strings.Unbounded;
   use Ada.Text_IO;

   use GNAT;

   use GPR2;
   use all type Unit.Library_Unit_Type;

   use type GNATCOLL.OS.OS_Type;

   package String_Vector renames GPR2.Containers.Value_Type_List;

   subtype Message_Digest is GNAT.MD5.Message_Digest;

   Is_Windows_Host : constant Boolean :=
                       GNATCOLL.OS.Constants.OS = GNATCOLL.OS.Windows
                         with Warnings => Off;

   Content : String_Vector.Vector;
   --  The content of the project, this is used when creating the project
   --  and is needed to ease the project section merging when installing
   --  multiple builds.

   Initial_Buffer_Size : constant := 100;
   --  Arbitrary value for the initial size of the buffer below

   Buffer : GNAT.OS_Lib.String_Access := new String (1 .. Initial_Buffer_Size);
   Buffer_Last : Natural := 0;

   Agg_Manifest : Text_IO.File_Type;
   --  Manifest file for main aggregate project

   Line_Manifest     : Text_IO.Count := 0;
   Line_Agg_Manifest : Text_IO.Count := 0;
   --  Keep lines when opening the manifest files. This is used by the rollback
   --  routine when an error occurs while copying the files.

   function Other_Part_Need_Body
     (Source : GPR2.Project.Source.Object;
      Index  : Unit_Index) return Boolean
   is
     (Source.Has_Other_Part (Index)
      and then Source.Other_Part
        (Index).Source.Is_Implementation_Required
          (Source.Other_Part (Index).Index));
   --  Returns True if Source has other part and this part need body

   procedure Double_Buffer;
   --  Double the size of the Buffer

   procedure Write_Eol;
   --  Append the content of the Buffer as a line to Content and empty the
   --  Buffer.

   procedure Write_Str (S : String);
   --  Append S to the buffer. Double the buffer if needed

   procedure Process
     (Tree    : GPR2.Project.Tree.Object;
      Project : GPR2.Project.View.Object;
      Options : GPRinstall.Options.Object);
   --  Install the give project view

   Installed : GPR2.Project.View.Set.Object;
   --  Record already installed project

   -------------------
   -- Double_Buffer --
   -------------------

   procedure Double_Buffer is
      New_Buffer : constant GNAT.OS_Lib.String_Access :=
                     new String (1 .. Buffer'Last * 2);
   begin
      New_Buffer (1 .. Buffer_Last) := Buffer (1 .. Buffer_Last);
      OS_Lib.Free (Buffer);
      Buffer := New_Buffer;
   end Double_Buffer;

   -------------
   -- Process --
   -------------

   procedure Process
     (Tree    : GPR2.Project.Tree.Object;
      Project : GPR2.Project.View.Object;
      Options : GPRinstall.Options.Object)
   is
      use GPRtools;

      use type OS_Lib.String_Access;
      use type GPR2.Path_Name.Object;
      use type GPR2.Project.View.Object;

      package A renames GPR2.Project.Registry.Attribute;
      package P renames GPR2.Project.Registry.Pack;

      subtype Param is GPRinstall.Options.Param;

      function Dup (P : Param) return Param renames GPRinstall.Options.Dup;

      Target_Name  : constant String := To_String (Options.Target);

      Objcopy_Exec : constant String :=
                       (if Target_Name = "all"
                        then "objcopy"
                        else Target_Name & "-objcopy");
      --  Name of objcopy executable, possible a cross one

      Strip_Exec   : constant String :=
                       (if Target_Name = "all"
                        then "strip"
                        else Target_Name & "-strip");
      --  Name of strip executable, possible a cross one

      Objcopy      : constant OS_Lib.String_Access :=
                       OS_Lib.Locate_Exec_On_Path (Objcopy_Exec);
      Strip        : constant OS_Lib.String_Access :=
                       OS_Lib.Locate_Exec_On_Path (Strip_Exec);

      Windows_Target : constant Boolean := Tree.Is_Windows_Target;

      --  Local values for the given project, these are initially set with the
      --  default values. It is updated using the Install package found in the
      --  project if any.

      Active          : Boolean := True;
      --  Whether installation is active or not (Install package's attribute)

      Side_Debug      : Boolean := Options.Side_Debug;
      --  Whether to extract debug symbols from executables and shared
      --  libraries. Default to global value.

      Prefix_Dir      : Param   := Dup (Options.Global_Prefix_Dir);
      Exec_Subdir     : Param   := Dup (Options.Global_Exec_Subdir);
      Lib_Subdir      : Param   := Dup (Options.Global_Lib_Subdir);
      ALI_Subdir      : Param   := Dup (Options.Global_ALI_Subdir);
      Link_Lib_Subdir : Param   := Dup (Options.Global_Link_Lib_Subdir);
      Sources_Subdir  : Param   := Dup (Options.Global_Sources_Subdir);
      Project_Subdir  : Param   := Dup (Options.Global_Project_Subdir);
      Install_Mode    : Param   := Dup (Options.Global_Install_Mode);
      Install_Name    : Param   := Dup (Options.Global_Install_Name);
      Install_Project : Boolean := not Options.No_Project;

      type Items is (Source, Object, Dependency, Library, Executable);

      Copy : array (Items) of Boolean := (others => False);
      --  What should be copied from a project, this depends on the actual
      --  project kind and the mode (usage, dev) set for the install.

      Man : Text_IO.File_Type;
      --  File where manifest for this project is kept

      --  Keeping track of artifacts to install

      type Artifacts_Data is record
         Destination, Filename : Unbounded_String;
         Required              : Boolean;
      end record;

      package Artifacts_Set is
        new Ada.Containers.Vectors (Positive, Artifacts_Data);

      Artifacts : Artifacts_Set.Vector;

      Excluded_Naming : GPR2.Containers.Name_Set;
      --  This set contains names of Ada unit to exclude from the generated
      --  package Naming. This is needed to avoid renaming for bodies which
      --  are not installed when the minimum installation (-m) is used. In
      --  this case there is two points to do:
      --
      --  1. the installed .ali must use the spec naming
      --
      --  2. the naming convention for the body must be excluded from the
      --     generated project.

      procedure Copy_File
        (From, To      : Path_Name.Object;
         File          : Filename_Optional := No_Filename;
         From_Ver      : Path_Name.Object  := Path_Name.Undefined;
         Sym_Link      : Boolean := False;
         Executable    : Boolean := False;
         Extract_Debug : Boolean := False)
        with Pre =>
          (if From.Is_Directory
           then not To.Is_Directory or else File /= No_Filename
           else To.Is_Directory or else File = No_Filename);
      --  Copy file From into To. If From and To are directories the full path
      --  name is using the File which must not be empty in this case.
      --  If Sym_Link is set a symbolic link is created.
      --  If Executable is set, the destination file exec attribute is set.
      --  When Extract_Debug is set to True the debug information for the
      --  executable is written in a side file.

      function Dir_Name (Suffix : Boolean := True) return Filename_Type;
      --  Returns the name of directory where project files are to be
      --  installed. This name is the name of the project. If Suffix is
      --  True then the build name is also returned.

      function Sources_Dir
        (Build_Name : Boolean := True) return Path_Name.Object;
      --  Returns the full pathname to the sources destination directory

      function Prefix_For_Dir (Name : String) return Path_Name.Object is
        (Path_Name.Create_Directory
           (Filename_Type (Name),
            (if OS_Lib.Is_Absolute_Path (Name)
             then No_Filename
             else Filename_Optional (Prefix_Dir.V.all))));
      --  Returns directory as Path_Name.Object prefixed with Prefix_Dir.V.all
      --  if not absote.

      function Exec_Dir return Path_Name.Object;
      --  Returns the full pathname to the executable destination directory

      function Lib_Dir (Build_Name : Boolean := True) return Path_Name.Object;
      --  Returns the full pathname to the library destination directory

      function ALI_Dir (Build_Name : Boolean := True) return Path_Name.Object;
      --  Returns the full pathname to the library destination directory

      function Link_Lib_Dir return Path_Name.Object;
      --  Returns the full pathname to the lib symlib directory

      function Project_Dir return Path_Name.Object;
      --  Returns the full pathname to the project destination directory

      procedure Check_Install_Package;
      --  Check Project's install package and overwrite the default values of
      --  the corresponding variables above.

      procedure Copy_Files;
      --  Do the file copies for the project's sources, objects, library,
      --  executables.

      procedure Create_Project (Project : GPR2.Project.View.Object);
      --  Create install project for the given project

      procedure Add_To_Manifest
        (Pathname       : Path_Name.Object;
         Aggregate_Only : Boolean := False)
        with Pre => Options.Install_Manifest;
      --  Add filename to manifest

      function Has_Sources (Project : GPR2.Project.View.Object) return Boolean
        with Inline;
      --  Returns True if the project contains sources

      function Is_Install_Active
        (Project : GPR2.Project.View.Object) return Boolean;
      --  Returns True if the Project is active, that is there is no attribute
      --  Active set to False in the Install package.

      procedure Open_Check_Manifest
        (File         : out Text_IO.File_Type;
         Current_Line : out Text_IO.Count);
      --  Check that manifest file can be used

      procedure Rollback_Manifests;
      --  Rollback manifest files (for current project or/and aggregate one)

      function For_Dev return Boolean is (Install_Mode.V.all = "dev");

      function Build_Subdir
        (Subdir     : Param;
         Build_Name : Boolean := True) return Path_Name.Object;
      --  Return a path-name for a subdir

      ---------------------
      -- Add_To_Manifest --
      ---------------------

      procedure Add_To_Manifest
        (Pathname       : Path_Name.Object;
         Aggregate_Only : Boolean := False) is
      begin
         if not Aggregate_Only and then not Is_Open (Man) then
            Open_Check_Manifest (Man, Line_Manifest);
         end if;

         --  Append entry into manifest

         declare
            function N (Str : String) return String
              is (OS_Lib.Normalize_Pathname (Str, Case_Sensitive => False));

            MD5  : constant String := String (Pathname.Content_MD5);
            File : constant String := String (Pathname.Simple_Name);
         begin
            if not Aggregate_Only and then Is_Open (Man) then
               declare
                  Man_Path : constant Path_Name.Object :=
                               Path_Name.Create_File
                                 (Filename_Type (N (Name (Man))),
                                  Path_Name.No_Resolution);
               begin
                  Put_Line
                    (Man,
                     MD5 & ' '
                     & String (Pathname.Relative_Path (To => Man_Path).Name)
                     & File);
               end;
            end if;

            if Is_Open (Agg_Manifest) then
               declare
                  Agg_Man_Path : constant Path_Name.Object :=
                                   Path_Name.Create_File
                                     (Filename_Type (N (Name (Agg_Manifest))),
                                      Path_Name.No_Resolution);
               begin
                  Put_Line
                    (Agg_Manifest,
                     MD5 & ' '
                     & String
                         (Pathname.Relative_Path (To => Agg_Man_Path).Name)
                     & File);
               end;
            end if;
         end;
      end Add_To_Manifest;

      -------------
      -- ALI_Dir --
      -------------

      function ALI_Dir
        (Build_Name : Boolean := True) return Path_Name.Object is
      begin
         return Build_Subdir (ALI_Subdir, Build_Name);
      end ALI_Dir;

      ------------------
      -- Build_Subdir --
      ------------------

      function Build_Subdir
        (Subdir     : Param;
         Build_Name : Boolean := True) return Path_Name.Object
      is
         Install_Name_Dir : constant Filename_Type :=
                              (if Install_Name.Default
                               then "."
                               else Filename_Type (Install_Name.V.all));
      begin
         if OS_Lib.Is_Absolute_Path (Subdir.V.all) then
            return Path_Name.Create_Directory
              (Install_Name_Dir, Filename_Optional (Subdir.V.all));

         elsif not Subdir.Default or else not Build_Name then
            return Path_Name.Create_Directory
              (Install_Name_Dir,
               Filename_Type
                 (Path_Name.Create_Directory
                      (Filename_Type (Subdir.V.all),
                       Filename_Optional (Prefix_Dir.V.all)).Value));

         else
            return Path_Name.Create_Directory
              (Dir_Name,
               Filename_Type
                 (Path_Name.Create_Directory
                      (Install_Name_Dir,
                       Filename_Type
                         (Path_Name.Create_Directory
                            (Filename_Type (Subdir.V.all),
                             Filename_Optional (Prefix_Dir.V.all)).Value))
                  .Value));
         end if;
      end Build_Subdir;

      ---------------------------
      -- Check_Install_Package --
      ---------------------------

      procedure Check_Install_Package is

         procedure Replace
           (P         : in out Param;
            Val       : String;
            Is_Dir    : Boolean := True;
            Normalize : Boolean := False) with Inline;
         --  Set Var with Value, free previous pointer

         -------------
         -- Replace --
         -------------

         procedure Replace
           (P         : in out Param;
            Val       : String;
            Is_Dir    : Boolean := True;
            Normalize : Boolean := False) is
         begin
            if Val /= "" then
               OS_Lib.Free (P.V);
               P := (new String'
                       ((if Is_Dir
                        then (if Normalize
                              then OS_Lib.Normalize_Pathname (Val)
                              else Val)
                         else Val)),
                     Default => False);
            end if;
         end Replace;

      begin
         if Project.Has_Packages (P.Install) then
            declare
               use Ada.Characters.Handling;
            begin
               for V of Project.Attributes (Pack => P.Install) loop
                  if V.Name.Id = A.Prefix then
                     --  If Install.Prefix is a relative path, it is made
                     --  relative to the global prefix.

                     if OS_Lib.Is_Absolute_Path (V.Value.Text) then
                        if Options.Global_Prefix_Dir.Default then
                           Replace
                             (Prefix_Dir, V.Value.Text, Normalize => True);
                        end if;

                     else
                        Replace
                          (Prefix_Dir,
                           Options.Global_Prefix_Dir.V.all & "/" &
                             V.Value.Text,
                           Normalize => True);
                     end if;

                  elsif  V.Name.Id = A.Exec_Subdir
                    and then Options.Global_Exec_Subdir.Default
                  then
                     Replace (Exec_Subdir, V.Value.Text);

                  elsif V.Name.Id = A.Lib_Subdir
                    and then Options.Global_Lib_Subdir.Default
                  then
                     Replace (Lib_Subdir, V.Value.Text);

                  elsif V.Name.Id = A.ALI_Subdir
                    and then Options.Global_ALI_Subdir.Default
                  then
                     Replace (ALI_Subdir, V.Value.Text);

                  elsif V.Name.Id = A.Link_Lib_Subdir
                    and then Options.Global_Link_Lib_Subdir.Default
                  then
                     Replace (Link_Lib_Subdir, V.Value.Text);

                  elsif V.Name.Id = A.Sources_Subdir
                    and then Options.Global_Sources_Subdir.Default
                  then
                     Replace (Sources_Subdir, V.Value.Text);

                  elsif V.Name.Id = A.Project_Subdir
                    and then Options.Global_Project_Subdir.Default
                  then
                     Replace (Project_Subdir, V.Value.Text);

                  elsif V.Name.Id = A.Mode
                    and then Options.Global_Install_Mode.Default
                  then
                     Replace (Install_Mode, V.Value.Text);

                  elsif V.Name.Id = A.Install_Name
                    and then Options.Global_Install_Name.Default
                  then
                     Replace
                       (Install_Name, V.Value.Text, Is_Dir => False);

                  elsif V.Name.Id = A.Active then
                     declare
                        Val : constant String := To_Lower (V.Value.Text);
                     begin
                        if Val = "false" then
                           Active := False;
                        else
                           Active := True;
                        end if;
                     end;

                  elsif V.Name.Id = A.Side_Debug then
                     declare
                        Val : constant String := To_Lower (V.Value.Text);
                     begin
                        if Val = "true" then
                           Side_Debug := True;
                        else
                           Side_Debug := False;
                        end if;
                     end;

                  elsif V.Name.Id = A.Install_Project then
                     declare
                        Val : constant String := To_Lower (V.Value.Text);
                     begin
                        if Val = "false" then
                           Install_Project := False;
                        else
                           Install_Project := True;
                        end if;
                     end;

                  elsif V.Name.Id in A.Artifacts | A.Required_Artifacts
                  then
                     declare
                        Destination : constant Unbounded_String :=
                                        (if V.Index.Text = ""
                                         then To_Unbounded_String (".")
                                         else To_Unbounded_String
                                           (V.Index.Text));
                     begin
                        for S of V.Values loop
                           Artifacts.Append
                             (Artifacts_Data'
                                (Destination,
                                 To_Unbounded_String (S.Text),
                                 Required =>
                                   (if V.Name.Id = A.Artifacts
                                    then False else True)));
                        end loop;
                     end;
                  end if;
               end loop;
            end;
         end if;

         --  Now check if Lib_Subdir is set and not ALI_Subdir as in this case
         --  we want ALI_Subdir to be equal to Lib_Subdir.

         if not Lib_Subdir.Default
           and then ALI_Subdir.Default
         then
            ALI_Subdir := Dup (Lib_Subdir);
         end if;
      end Check_Install_Package;

      ---------------
      -- Copy_File --
      ---------------

      procedure Copy_File
        (From, To      : Path_Name.Object;
         File          : Filename_Optional := No_Filename;
         From_Ver      : Path_Name.Object  := Path_Name.Undefined;
         Sym_Link      : Boolean := False;
         Executable    : Boolean := False;
         Extract_Debug : Boolean := False)
      is
         Src_Path      : constant Path_Name.Object :=
                           (if From.Is_Directory
                            then From.Compose
                                  (if File = No_Filename
                                   then To.Simple_Name
                                   else File)
                            else From);
         F             : constant String := String (Src_Path.Value);
         Dest_Path     : constant Path_Name.Object :=
                           (if To.Is_Directory
                            then To.Compose
                                   (if File = No_Filename
                                    then From.Simple_Name
                                    else File)
                            else To);
         T             : constant String := String (Dest_Path.Dir_Name);
         Dest_Filename : aliased String  := Dest_Path.Value;
      begin
         pragma Warnings (Off, "*can never be executed*");

         if Sym_Link and then Is_Windows_Host then
            raise GPRinstall_Error
              with "internal error: cannot use symbolic links on Windows";
         end if;

         pragma Warnings (On, "*can never be executed*");

         if not Sym_Link
           and then Directories.Exists (Dest_Filename)
           and then not Options.Force_Installations
           and then Src_Path.Content_MD5 /= Dest_Path.Content_MD5
         then
            raise GPRinstall_Error
              with "file " & String (File) & " exists, use -f to overwrite";
         end if;

         if Options.Dry_Run or else Options.Verbose then
            if Sym_Link then
               Put ("ln -s ");
            else
               Put ("cp ");
            end if;

            Put (F);
            Put (" ");
            Put (Dest_Filename);
            New_Line;
         end if;

         if not Options.Dry_Run then
            --  If file exists and is read-only, first remove it

            if not Sym_Link and then Directories.Exists (Dest_Filename) then
               if not OS_Lib.Is_Writable_File (Dest_Filename) then
                  OS_Lib.Set_Writable (Dest_Filename);
               end if;

               declare
                  Success : Boolean;
               begin
                  OS_Lib.Delete_File (Dest_Filename, Success);

                  if not Success then
                     raise GPRinstall_Error with "cannot overwrite "
                       & Dest_Filename & " check permissions";
                  end if;
               end;
            end if;

            if not Sym_Link and then not Src_Path.Exists then
               raise GPRinstall_Error with
                 "file " & F & " does not exist, build may not be complete";
            end if;

            if (not Sym_Link and then not Directories.Exists (T))
              or else (Sym_Link and then not Src_Path.Exists)
            then
               if Options.Create_Dest_Dir then
                  begin
                     if Sym_Link then
                        Directories.Create_Path (Src_Path.Dir_Name);
                     else
                        Directories.Create_Path (T);
                     end if;
                  exception
                     when Text_IO.Use_Error =>
                        --  Cannot create path, permission issue
                        raise GPRinstall_Error with
                          "cannot create destination directory "
                          & (if Sym_Link then Src_Path.Dir_Name else T)
                          & " check permissions";
                  end;

               else
                  raise GPRinstall_Error with
                    "target directory "
                    & T & " does not exist, use -p to create";
               end if;
            end if;

            --  Do copy

            if Sym_Link then
               Src_Path.Create_Sym_Link (To => Dest_Path);

               --  Add file to manifest

               if Options.Install_Manifest then
                  Add_To_Manifest (Src_Path);
               end if;

               if From_Ver.Is_Defined then
                  From_Ver.Create_Sym_Link (To => Dest_Path);

                  if Options.Install_Manifest then
                     Add_To_Manifest (From_Ver);
                  end if;
               end if;

            else
               begin
                  Ada.Directories.Copy_File
                    (Source_Name => F,
                     Target_Name => Dest_Filename,
                     Form        => "preserve=timestamps");
               exception
                  when Text_IO.Use_Error =>
                     raise GPRinstall_Error with
                       "cannot overwrite file " & Dest_Filename
                        & " check permissions.";
               end;

               if Executable then
                  declare
                     use OS_Lib;
                  begin
                     OS_Lib.Set_Executable
                       (Dest_Filename,
                        Mode => S_Owner + S_Group + S_Others);
                  end;

                  --  Furthermore, if we have an executable and we ask for
                  --  separate debug symbols we do it now.
                  --  The commands to run are:
                  --    $ objcopy --only-keep-debug <exec> <exec>.debug
                  --    $ strip <exec>
                  --    $ objcopy --add-gnu-debuglink=<exec>.debug <exec>

                  if Extract_Debug then
                     if Objcopy = null then
                        Put_Line
                          (Objcopy_Exec & " not found, "
                           & "cannot create side debug file for "
                           & Dest_Filename);

                     elsif Strip = null then
                        Put_Line
                          (Strip_Exec & " not found, "
                           & "cannot create side debug file for "
                           & Dest_Filename);

                     else
                        declare
                           Keep_Debug : aliased String :=
                                          "--only-keep-debug";
                           Dest_Debug : aliased String :=
                                          Dest_Filename & ".debug";
                           Link_Debug : aliased String :=
                                          "--add-gnu-debuglink=" & Dest_Debug;
                           Success    : Boolean;
                           Args       : OS_Lib.Argument_List (1 .. 3);
                        begin
                           --  1. copy the debug symbols:

                           Args (1) := Keep_Debug'Unchecked_Access;
                           Args (2) := Dest_Filename'Unchecked_Access;
                           Args (3) := Dest_Debug'Unchecked_Access;

                           OS_Lib.Spawn (Objcopy.all, Args, Success);

                           if Success then
                              --  Record the debug file in the manifest
                              if Options.Install_Manifest then
                                 Add_To_Manifest
                                   (Path_Name.Create_File
                                      (Filename_Type (Dest_Debug)));
                              end if;

                              --  2. strip original executable

                              Args (1) := Dest_Filename'Unchecked_Access;

                              OS_Lib.Spawn (Strip.all, Args (1 .. 1), Success);

                              if Success then
                                 --  2. link debug symbols file with original
                                 --  file.

                                 Args (1) := Link_Debug'Unchecked_Access;
                                 Args (2) := Dest_Filename'Unchecked_Access;

                                 OS_Lib.Spawn
                                   (Objcopy.all, Args (1 .. 2), Success);

                                 if not Success then
                                    Put_Line
                                      (Objcopy_Exec & " error, "
                                       & "cannot link debug symbol file with"
                                       & " original executable "
                                       & Dest_Filename);
                                 end if;

                              else
                                 Put_Line
                                   (Strip_Exec & " error, "
                                    & "cannot remove debug symbols from "
                                    & Dest_Filename);
                              end if;

                           else
                              Put_Line
                                (Objcopy_Exec & " error, "
                                 & "cannot create side debug file for "
                                 & Dest_Filename);
                           end if;
                        end;
                     end if;
                  end if;
               end if;

               --  Add file to manifest

               if Options.Install_Manifest then
                  Add_To_Manifest (Dest_Path);
               end if;
            end if;
         end if;
      end Copy_File;

      ----------------
      -- Copy_Files --
      ----------------

      procedure Copy_Files is

         procedure Copy_Project_Sources (Project : GPR2.Project.View.Object);
         --  Copy sources from the given project

         function Copy_Source
           (Source : GPR2.Project.Source.Object) return Boolean;
         --  Copy Source and returns either artefactes need to be copied too

         procedure Copy_Artifacts
           (Pathname    : Path_Name.Object;
            Destination : Path_Name.Object;
            Required    : Boolean);
         --  Copy items from the artifacts attribute

         Source_Copied : GPR2.Project.Source.Set.Object;

         --------------------
         -- Copy_Artifacts --
         --------------------

         procedure Copy_Artifacts
           (Pathname    : Path_Name.Object;
            Destination : Path_Name.Object;
            Required    : Boolean)
         is
            use Ada.Directories;

            procedure Copy_Entry (E : Directory_Entry_Type);
            --  Copy file pointed by E

            Something_Copied : Boolean := False;
            --  Keep track if something has been copied or not. If an artifact
            --  is coming from Required_Artifacts we must ensure that there is
            --  actually something copied if we have a directory or wildcards.

            ----------------
            -- Copy_Entry --
            ----------------

            procedure Copy_Entry (E : Directory_Entry_Type) is
               Fullname : constant String := Full_Name (E);
               Dest_Dir : constant Path_Name.Object :=
                            Path_Name.Create_Directory
                              (Filename_Type (Destination.Value),
                               Filename_Optional (Prefix_Dir.V.all));
            begin
               if Kind (E) = Directory
                 and then Directories.Simple_Name (E) /= "."
                 and then Directories.Simple_Name (E) /= ".."
               then
                  Copy_Artifacts
                    (Path_Name.Create_File
                       ("*", Filename_Optional (Fullname)),
                     Path_Name.Compose
                       (Dest_Dir,
                        Filename_Type (Directories.Simple_Name (E)),
                        Directory => True),
                     Required);

               elsif Kind (E) = Ordinary_File then
                  Copy_File
                    (From       =>
                       Path_Name.Create_File (Filename_Type (Fullname)),
                     To         => Destination,
                     Executable => OS_Lib.Is_Executable_File (Fullname));

                  if Required then
                     Something_Copied := True;
                  end if;
               end if;
            end Copy_Entry;

         begin
            Ada.Directories.Search
              (Directory => Pathname.Dir_Name,
               Pattern   => String (Pathname.Simple_Name),
               Process   => Copy_Entry'Access);

            if Required and not Something_Copied then
               Rollback_Manifests;
               raise GPRinstall_Error with
                 "error: file does not exist '" & Pathname.Value & ''';
            end if;
         exception
            when Text_IO.Name_Error =>
               if Required then
                  Rollback_Manifests;
<<<<<<< HEAD
                  raise Constraint_Error with
=======
                  raise GPRinstall_Error with
>>>>>>> dde92602
                    "error: file does not exist '" & Pathname.Value & ''';
               else
                  Put_Line
                    ("warning: file does not exist '" & Pathname.Value & ''');
               end if;
         end Copy_Artifacts;

         --------------------------
         -- Copy_Project_Sources --
         --------------------------

         procedure Copy_Project_Sources (Project : GPR2.Project.View.Object) is

            use all type GPR2.Project.Standalone_Library_Kind;

            function Is_Ada
              (Source : GPR2.Project.Source.Object) return Boolean
            is (Source.Language = Ada_Language);
            --  Returns True if Source is an Ada source

            procedure Install_Project_Source
              (Source                : GPR2.Project.Source.Object;
               Is_Interface_Closure  : Boolean := False);
            --  Install the project source and possibly the corresponding
            --  artifacts.

            procedure Copy_Interface_Closure
              (Source : GPR2.Project.Source.Object;
               Index  : GPR2.Unit_Index)
            with Pre => Source.Has_Units;
            --  Copy all sources and artifacts part of the close of Source

            ----------------------------
            -- Copy_Interface_Closure --
            ----------------------------

            procedure Copy_Interface_Closure
              (Source : GPR2.Project.Source.Object;
               Index  : GPR2.Unit_Index) is
            begin
               --  Note that we only install the interface from the same view
               --  to avoid installing the runtime file for example.

               for D of Source.Dependencies (Index, Closure => True) loop
                  if not Source_Copied.Contains (D.Source)
                    and then (D.Source.Kind (D.Index) in Unit.Spec_Kind
                              or else Other_Part_Need_Body (D.Source, D.Index))
                    and then Source.View = D.Source.View
                  then
                     Install_Project_Source (D.Source,
                                             Is_Interface_Closure => True);
                  end if;
               end loop;
            end Copy_Interface_Closure;

            ----------------------------
            -- Install_Project_Source --
            ----------------------------

            procedure Install_Project_Source
              (Source                : GPR2.Project.Source.Object;
               Is_Interface_Closure  : Boolean := False)
            is
               Atf     : GPR2.Project.Source.Artifact.Object;
               CUs     : GPR2.Unit.List.Object;
               Done    : Boolean := True;
               Has_Atf : Boolean := False;
               --  Has artefacts to install

            begin
               --  Skip sources that are removed/excluded and sources not
               --  part of the interface for standalone libraries.

               Atf := Source.Artifacts;

               if not Project.Is_Library
                 or else Project.Library_Standalone = No
                 or else Source.Is_Interface
                 or else Is_Interface_Closure
               then
                  if Source.Has_Units then
                     CUs := Source.Units;
                  end if;

                  if Options.All_Sources
                    or else Source.Kind in Unit.Spec_Kind
                    or else Other_Part_Need_Body (Source, No_Index)
                    or else Source.Is_Generic (No_Index)
                    or else
                      (Source.Kind = S_Separate
                       and then Source.Separate_From
                         (No_Index).Source.Is_Generic (No_Index))
                  then
                     Done := Copy_Source (Source);

                     --  This if a source is an interface of the project we
                     --  need to also install the full-closure for this source.

                     if Source.Is_Interface
                       and then Source.Has_Units
                       and then not Is_Interface_Closure
                     then
                        if Source.Has_Units then
                           for CU of CUs loop
                              Copy_Interface_Closure (Source, CU.Index);
                           end loop;
                        else
                           Copy_Interface_Closure (Source, No_Index);
                        end if;
                     end if;

                  elsif Source.Has_Naming_Exception then
                     --  When a naming exception is present for a body which
                     --  is not installed we must exclude the Naming from the
                     --  generated project.

                     for CU of CUs loop
                        Excluded_Naming.Include (CU.Name);
                     end loop;
                  end if;

                  --  Objects / Deps

                  for CU of CUs loop
                     if CU.Kind not in S_Spec | S_Separate then
                        Has_Atf := True;
                        exit;
                     end if;
                  end loop;

                  if Done
                    and then not Options.Sources_Only
                    and then Has_Atf
                  then
                     if Copy (Object) then
                        for CU of CUs loop
                           if CU.Kind not in S_Spec | S_Separate
                             and then Atf.Has_Object_Code (CU.Index)
                           then
                              Copy_File
                                (From => Atf.Object_Code (CU.Index),
                                 To   => Lib_Dir);
                           end if;
                        end loop;
                     end if;

                     --  Install Ada .ali files (name the .ali
                     --  against the spec file in case of minimal
                     --  installation).

                     if Copy (Dependency) then
                        declare
                           Proj : GPR2.Project.View.Object;
                           Satf : GPR2.Project.Source.Artifact.Object;
                           use GPR2.Project.Source.Artifact;
                        begin
                           if Options.All_Sources
                             or else not Source.Has_Naming_Exception
                             or else not Source.Has_Single_Unit
                             or else not Source.Has_Other_Part
                           then
                              Satf := Atf;
                           else
                              Satf :=
                                Source.Other_Part.Source.Artifacts
                                                          (Force_Spec => True);
                           end if;

                           if Project.Qualifier = K_Aggregate_Library then
                              Proj := Project;
                           else
                              Proj := Source.View;
                           end if;

                           if Is_Ada (Source) then
                              for CU of Source.Units loop
                                 if Source.Kind (CU.Index)
                                      not in S_Spec | S_Separate
                                   and then Atf.Has_Dependency (CU.Index)
                                 then
                                    Copy_File
                                      (From => Atf.Dependency (CU.Index),
                                       To   => (if Proj.Kind = K_Library
                                                then ALI_Dir
                                                else Lib_Dir),
                                       File => Satf.Dependency.Simple_Name);
                                 end if;
                              end loop;
                           end if;

                           if Atf.Has_Callgraph
                             and then Atf.Callgraph.Exists
                           then
                              Copy_File
                                (From => Atf.Callgraph,
                                 To   => (if Proj.Kind = K_Library
                                          then ALI_Dir
                                          else Lib_Dir),
                                 File => Satf.Callgraph.Simple_Name);
                           end if;

                           if Atf.Has_Coverage
                             and then Atf.Coverage.Exists
                           then
                              Copy_File
                                (From => Atf.Coverage,
                                 To   => (if Proj.Kind = K_Library
                                          then ALI_Dir
                                          else Lib_Dir),
                                 File => Satf.Coverage.Simple_Name);
                           end if;
                        end;
                     end if;
                  end if;
               end if;
            end Install_Project_Source;

         begin
            for Source of Project.Sources loop
               Install_Project_Source (Source);
            end loop;
         end Copy_Project_Sources;

         -----------------
         -- Copy_Source --
         -----------------

         function Copy_Source
           (Source : GPR2.Project.Source.Object) return Boolean
         is
            Position : GPR2.Project.Source.Set.Cursor;
            Inserted : Boolean := False;
         begin
            Source_Copied.Insert (Source, Position, Inserted);

            if not Inserted or else not Is_Install_Active (Source.View) then
               return False;

            elsif not Copy (Process.Source) then
               return Inserted;
            end if;

            declare
               Art : constant GPR2.Project.Source.Artifact.Object :=
                       Source.Artifacts;
            begin
               Copy_File
                 (From => (if Art.Preprocessed_Source.Exists
                           then Art.Preprocessed_Source
                           else Source.Path_Name),
                  To   => Sources_Dir,
                  File => Source.Path_Name.Simple_Name);
            end;

            return True;
         end Copy_Source;

      begin
         if Has_Sources (Project) then
            --  Install the project and the extended projects if any

            Copy_Project_Sources (Project);
         end if;

         --  Copy library

         if Copy (Library) and then not Options.Sources_Only then
            if not Project.Is_Static_Library
              and then Project.Has_Library_Version
              and then Project.Library_Name
                         /= Project.Library_Version_Filename.Name
            then
               if Windows_Target then
                  --  No support for version, do a simple copy

                  Copy_File
                    (From          => Project.Library_Directory,
                     To            => Lib_Dir,
                     File          => Project.Library_Filename.Name,
                     Executable    => True,
                     Extract_Debug => Side_Debug);

               elsif Is_Windows_Host then
                  --  On windows host, Library_Filename is generated,

                  Copy_File
                    (From          => Project.Library_Filename,
                     To            => Lib_Dir,
                     Executable    => True,
                     Extract_Debug => Side_Debug);

               else
                  Copy_File
                    (From          => Project.Library_Version_Filename,
                     To            => Lib_Dir,
                     Executable    => True,
                     Extract_Debug => Side_Debug);

                  Copy_File
                    (From     => Path_Name.Compose
                       (Lib_Dir,
                        Project.Library_Filename.Name),
                     To       => Lib_Dir,
                     File     => Project.Library_Version_Filename.Simple_Name,
                     From_Ver => Path_Name.Compose
                       (Lib_Dir,
                        Project.Library_Major_Version_Filename.Name),
                     Sym_Link => True);
               end if;

            else
               Copy_File
                 (From          => Project.Library_Directory,
                  To            => Lib_Dir,
                  File          => Project.Library_Filename.Name,
                  Executable    => not Project.Is_Static_Library,
                  Extract_Debug =>
                    Side_Debug and then not Project.Is_Static_Library);
            end if;

            --  On Windows copy the shared libraries into the bin directory
            --  for it to be found in the PATH when running executable. On non
            --  Windows platforms add a symlink into the lib directory.

            if not Project.Is_Static_Library
              and then not Options.No_Lib_Link
            then
               if Windows_Target then
                  if Lib_Dir /= Exec_Dir then
                     Copy_File
                       (From          => Lib_Dir,
                        To            => Exec_Dir,
                        File          => Project.Library_Filename.Name,
                        Executable    => True,
                        Extract_Debug => False);
                  end if;

               elsif Link_Lib_Dir /= Lib_Dir then
                  if Is_Windows_Host then
                     Copy_File
                       (From       => Lib_Dir,
                        To         => Link_Lib_Dir,
                        File       => Project.Library_Filename.Name,
                        Sym_Link   => False);
                  else
                     Copy_File
                       (From       => Link_Lib_Dir,
                        To         => Lib_Dir,
                        File       => Project.Library_Filename.Name,
                        Sym_Link   => True);
                  end if;

                  --  Copy also the versioned library if any

                  if not Is_Windows_Host and then Project.Has_Library_Version
                    and then
                      Project.Library_Filename.Name
                        /= Project.Library_Version_Filename.Name
                  then
                     Copy_File
                       (From       => Link_Lib_Dir,
                        To         => Lib_Dir,
                        File       => Project.Library_Version_Filename.Name,
                        From_Ver   => Path_Name.Compose
                          (Link_Lib_Dir,
                           Project.Library_Major_Version_Filename.Name),
                        Sym_Link   => True);
                  end if;
               end if;
            end if;
         end if;

         --  Copy executable(s)

         if Copy (Executable) and then not Options.Sources_Only then
            for Main of Project.Mains loop
               Copy_File
                 (From          => Main,
                  To            => Exec_Dir,
                  Executable    => True,
                  Extract_Debug => Side_Debug);
            end loop;
         end if;

         --  Copy artifacts

         for E of Artifacts loop
            declare
               Destination : constant Filename_Type :=
                               Filename_Type (To_String (E.Destination));
               Filename    : constant Filename_Type :=
                               Filename_Type (To_String (E.Filename));
            begin
               Copy_Artifacts
                 (Path_Name.Compose (Project.Dir_Name, Filename),
                  Path_Name.Create_Directory
                    (Destination,
                     Filename_Optional (Prefix_Dir.V.all)),
                  E.Required);
            end;
         end loop;
      end Copy_Files;

      --------------------
      -- Create_Project --
      --------------------

      procedure Create_Project (Project : GPR2.Project.View.Object) is

         package Lang_Set is new Ada.Containers.Indefinite_Ordered_Sets
           (String,
            Strings.Less_Case_Insensitive, Strings.Equal_Case_Insensitive);

         Filename : constant String :=
                      Project_Dir.Dir_Name
                      & String (Project.Path_Name.Base_Name) & ".gpr";

         GPRinstall_Tag : constant String :=
                            "This project has been generated by GPRINSTALL";

         Line      : Unbounded_String;

         Languages : Lang_Set.Set;

         function "+"
           (Item : String) return Unbounded_String renames To_Unbounded_String;
         function "-"
           (Item : Unbounded_String) return String renames To_String;

         procedure Create_Packages;
         --  Create packages that are needed, currently Naming and part of
         --  Linker is generated for the installed project.

         procedure Create_Variables;
         --  Create global variables

         procedure Read_Project;
         --  Read project and set Content accordingly

         procedure With_External_Imports (Project : GPR2.Project.View.Object);
         --  Add all imports of externally built projects into install project
         --  imports.

         procedure Write_Project;
         --  Write content into project

         procedure Add_Empty_Line with Inline;

         function Naming_Case_Alternative
           (Project : GPR2.Project.View.Object) return String_Vector.Vector;
         --  Returns the naming case alternative for this project configuration

         function Linker_Case_Alternative
           (Proj : GPR2.Project.View.Object) return String_Vector.Vector;
         --  Returns the linker case alternative for this project configuration

         function Data_Attributes return String_Vector.Vector;
         --  Returns the attributes for the sources, objects and library

         function Get_Languages return Lang_Set.Set;
         --  Returns the list of languages

         function Get_Build_Line (Vars, Default : String) return String;
         --  Returns the build line for Var1 and possibly Var2 if not empty
         --  string. Default is the default build name.

         --------------------
         -- Add_Empty_Line --
         --------------------

         procedure Add_Empty_Line is
         begin
            if Content.Element (Content.Last_Index) /= "" then
               Content.Append ("");
            end if;
         end Add_Empty_Line;

         ---------------------
         -- Create_Packages --
         ---------------------

         procedure Create_Packages is

            procedure Create_Naming (Project : GPR2.Project.View.Object);
            --  Create the naming package

            procedure Create_Linker (Project : GPR2.Project.View.Object);
            --  Create the linker package if needed

            -------------------
            -- Create_Linker --
            -------------------

            procedure Create_Linker (Project : GPR2.Project.View.Object) is
            begin
               Content.Append ("   package Linker is");

               Content.Append ("      case BUILD is");
               --  Attribute Linker_Options only if set

               Content.Append_Vector (Linker_Case_Alternative (Project));

               Content.Append ("      end case;");
               Content.Append ("   end Linker;");
               Add_Empty_Line;
            end Create_Linker;

            -------------------
            -- Create_Naming --
            -------------------

            procedure Create_Naming (Project : GPR2.Project.View.Object) is
               Found : Boolean := False;
            begin
               Content.Append ("   package Naming is");

               for A of Project.Attributes (Pack          => P.Naming,
                                            With_Defaults => False,
                                            With_Config   => False)
               loop
                  if not A.Has_Index then
                     Content.Append ("      " & A.Image);
                     Found := True;
                  end if;
               end loop;

               if Found then
                  Content.Append ("");
               end if;

               Content.Append ("      case BUILD is");

               Content.Append_Vector (Naming_Case_Alternative (Project));

               Content.Append ("      end case;");
               Content.Append ("   end Naming;");
               Add_Empty_Line;
            end Create_Naming;

         begin
            Create_Naming (Project);
            Create_Linker (Project);
         end Create_Packages;

         ----------------------
         -- Create_Variables --
         ----------------------

         procedure Create_Variables is
            Max_Len : Natural := 0;
         begin
            --  Output types if any

            if Project.Has_Types then
               for Typ of Project.Types loop
                  Write_Str ("   " & Typ.Image);
                  Write_Eol;
               end loop;
            end if;

            if Project.Has_Variables then
               --  Compute variable max length
               for Var of Project.Variables loop
                  Max_Len := Natural'Max (Max_Len, Var.Name.Text'Length);
               end loop;

               --  Finally output variables

               for Var of Project.Variables loop
                  Write_Str ("   " & Var.Image (Name_Len => Max_Len));
                  Write_Eol;
               end loop;
            end if;
         end Create_Variables;

         ---------------------
         -- Data_Attributes --
         ---------------------

         function Data_Attributes return String_Vector.Vector is

            procedure Gen_Dir_Name
              (P : Param; Line : in out Unbounded_String);
            --  Generate dir name

            ------------------
            -- Gen_Dir_Name --
            ------------------

            procedure Gen_Dir_Name
              (P : Param; Line : in out Unbounded_String) is
            begin
               if P.Default then
                  --  This is the default value, add Dir_Name
                  Line := Line & String (Dir_Name (Suffix => False));

                  --  Furthermore, if the build name is "default" do not output

                  if Options.Build_Name.all /= "default" then
                     Line := Line & "." & Options.Build_Name.all;
                  end if;
               end if;
            end Gen_Dir_Name;

            V          : String_Vector.Vector;
            Line       : Unbounded_String;
            Attr       : GPR2.Project.Attribute.Object;
            Standalone : GPR2.Project.Standalone_Library_Kind;
            use type GPR2.Project.Standalone_Library_Kind;

         begin
            V.Append ("      when """ & Options.Build_Name.all & """ =>");

            --  Project sources

            Line := +"         for Source_Dirs use (""";

            if Has_Sources (Project) then
               Line := Line
                 & String (Sources_Dir (Build_Name => False).Relative_Path
                           (To => Project_Dir).Name);

               Gen_Dir_Name (Sources_Subdir, Line);
            end if;

            Line := Line & """);";

            V.Append (-Line);

            --  Project objects and/or library

            if Project.Is_Library then
               Line := +"         for Library_Dir use """;
            else
               Line := +"         for Object_Dir use """;
            end if;

            Line := Line
              & String (Lib_Dir (Build_Name => False).Relative_Path
                        (To => Project_Dir).Name);

            Gen_Dir_Name (Lib_Subdir, Line);
            Line := Line & """;";

            V.Append (-Line);

            if Project.Is_Library then
               --  If ALI are in a different location, set the corresponding
               --  attribute.

               if Lib_Dir /= ALI_Dir then
                  Line := +"         for Library_ALI_Dir use """;

                  Line := Line
                    & String (ALI_Dir (Build_Name => False).Relative_Path
                              (To => Project_Dir).Name);

                  Gen_Dir_Name (ALI_Subdir, Line);
                  Line := Line & """;";
                  V.Append (-Line);
               end if;

               V.Append
                 ("         for Library_Kind use """
                  & String (Project.Library_Kind) & """;");

               Standalone := Project.Library_Standalone;

               if Standalone /= GPR2.Project.No then
                  if not Project.Is_Static_Library then
                     V.Append
                       ("         for Library_Standalone use """
                        & Characters.Handling.To_Lower (Standalone'Image)
                        & """;");
                  end if;

                  --  And then generates the interfaces

                  declare
                     use all type GPR2.Project.View.Source_Kind;
                     First : Boolean := True;
                  begin
                     if Project.Check_Attribute
                          (A.Library_Interface, Result => Attr)
                     then
                        Line := +"         for Library_Interface use (";

                        for V of Attr.Values loop
                           if not First then
                              Append (Line, ", ");
                           end if;

                           Append (Line, Quote (V.Text));
                           First := False;
                        end loop;

                     elsif Project.Check_Attribute
                          (A.Interfaces, Result => Attr)
                     then
                        Line := +"         for Interfaces use (";

                        for V of Attr.Values loop
                           if not First then
                              Append (Line, ", ");
                           end if;

                           Append (Line, Quote (V.Text));
                           First := False;
                        end loop;

                     else
                        Line := +"         for library_Interfaces use (";

                        for Source
                          of Project.Sources (Filter => K_Interface_Only)
                        loop
                           if Source.Has_Units then
                              for CU of Source.Units loop
                                 if CU.Kind in
                                   S_Spec | S_Spec_Only | S_Body_Only
                                 then
                                    if not First then
                                       Append (Line, ", ");
                                    end if;

                                    Append (Line, Quote (String (CU.Name)));
                                    First := False;
                                 end if;
                              end loop;
                           end if;
                        end loop;
                     end if;
                  end;

                  Append (Line, ");");
                  V.Append (-Line);
               end if;
            end if;

            return V;
         end Data_Attributes;

         --------------------
         -- Get_Build_Line --
         --------------------

         function Get_Build_Line (Vars, Default : String) return String is
            use Strings.Fixed;
            Variables : String_Split.Slice_Set;
            Line      : Unbounded_String;
         begin
            Line := +"   BUILD : BUILD_KIND := ";

            if not Options.No_Build_Var then
               String_Split.Create (Variables, Vars, ",");

               if Vars = "" then
                  --  No variable specified, use default value
                  Line := Line & "external(""";
                  Line := Line & Characters.Handling.To_Upper
                                   (String (Dir_Name (Suffix => False)));
                  Line := Line & "_BUILD"", ";

               else
                  for K in 1 .. String_Split.Slice_Count (Variables) loop
                     Line := Line & "external(""";
                     Line := Line & String_Split.Slice (Variables, K) & """, ";
                  end loop;
               end if;
            end if;

            Line := Line & '"' & Default & '"';

            if not Options.No_Build_Var then
               Line := Line
                 & (+(Natural (String_Split.Slice_Count (Variables)) * ')'));
            end if;

            Line := Line & ';';

            return -Line;
         end Get_Build_Line;

         -------------------
         -- Get_Languages --
         -------------------

         function Get_Languages return Lang_Set.Set is

            Langs : Lang_Set.Set;

            procedure For_Project (Project : GPR2.Project.View.Object);
            --  Add languages for the given project

            -----------------
            -- For_Project --
            -----------------

            procedure For_Project (Project : GPR2.Project.View.Object) is
               use GPR2.Project;

               package A renames GPR2.Project.Registry.Attribute;
               package P renames GPR2.Project.Registry.Pack;
               Attr : GPR2.Project.Attribute.Object;
            begin
               if Project.Has_Languages then
                  for Lang of Project.Languages loop
                     if Project.Tree.Has_Configuration then
                        declare
                           C : constant GPR2.Project.View.Object :=
                                 Project.Tree.Configuration.Corresponding_View;
                        begin
                           if C.Has_Packages (P.Compiler)
                             and then C.Check_Attribute
                                        (P.Compiler,
                                         A.Driver,
                                         Attribute_Index.Create (Lang.Text),
                                         Result => Attr)
                             and then Attr.Value.Text /= ""
                           then
                              Langs.Include (Lang.Text);
                           end if;
                        end;
                     end if;
                  end loop;
               end if;
            end For_Project;

         begin
            --  First adds language for the main project

            For_Project (Project);

            --  If we are dealing with an aggregate library, adds the languages
            --  from all aggregated projects.

            if Project.Qualifier = K_Aggregate_Library then
               for Agg of Project.Aggregated loop
                  For_Project (Agg);
               end loop;
            end if;

            return Langs;
         end Get_Languages;

         -----------------------------
         -- Linker_Case_Alternative --
         -----------------------------

         function Linker_Case_Alternative
           (Proj : GPR2.Project.View.Object) return String_Vector.Vector
         is
            use type Ada.Containers.Count_Type;

            procedure Linker_For (View : GPR2.Project.View.Object);
            --  Handle the linker options for this package

            procedure Append (Attribute : GPR2.Project.Attribute.Object);
            --  Add values if any

            procedure Opts_Append (Opt : String);
            --  Add Opt into Opts only if not added before

            procedure Append_Imported_External_Libraries
              (Project : GPR2.Project.View.Object);
            --  Add the externally built libraries without sources (referencing
            --  system libraries for example).

            Seen : GPR2.Containers.Value_Set;
            --  Records the attribute generated to avoid duplicate when
            --  handling aggregated projects.

            R    : String_Vector.Vector;
            Opts : String_Vector.Vector;

            ------------
            -- Append --
            ------------

            procedure Append (Attribute : GPR2.Project.Attribute.Object) is
            begin
               for V of Attribute.Values loop
                  if V.Text /= "" then
                     Opts_Append (V.Text);
                  end if;
               end loop;
            end Append;

            ----------------------------------------
            -- Append_Imported_External_Libraries --
            ----------------------------------------

            procedure Append_Imported_External_Libraries
              (Project : GPR2.Project.View.Object) is
            begin
               if Project.Has_Imports then
                  for L of Project.Imports (Recursive => True) loop
                     if L.Kind = K_Library
                       and then L.Is_Externally_Built
                       and then not L.Has_Sources
                     then
                        Opts_Append ("-L" & L.Library_Directory.Value);
                        Opts_Append ("-l" & String (L.Library_Name));
                     end if;
                  end loop;
               end if;
            end Append_Imported_External_Libraries;

            ----------------
            -- Linker_For --
            ----------------

            procedure Linker_For (View : GPR2.Project.View.Object) is
            begin
               if View.Has_Attribute (A.Linker_Options, Pack => P.Linker) then
                  Append (View.Attribute (A.Linker_Options, Pack => P.Linker));
               end if;
            end Linker_For;

            -----------------
            -- Opts_Append --
            -----------------

            procedure Opts_Append (Opt : String) is
               Position : GPR2.Containers.Value_Type_Set.Cursor;
               Inserted : Boolean;
            begin
               Seen.Insert (Opt, Position, Inserted);

               if Inserted then
                  Opts.Append (Opt);
               end if;
            end Opts_Append;

         begin
            R.Append ("         when """ & Options.Build_Name.all & """ =>");

            Linker_For (Project);

            if Proj.Qualifier = K_Aggregate_Library then
               for Aggregated of Proj.Aggregated loop
                  Linker_For (Aggregated);
                  Append_Imported_External_Libraries (Aggregated);
               end loop;
            end if;

            Append_Imported_External_Libraries (Project);

            --  Append Library_Options to Opts list

            if Proj.Is_Library then
               declare
                  Library_Options : constant GPR2.Project.Attribute.Object :=
                                      Proj.Attribute (A.Library_Options);
               begin
                  if Library_Options.Is_Defined then
                     for Value of Library_Options.Values loop
                        Opts_Append (Value.Text);
                     end loop;
                  end if;
               end;
            end if;

            if Opts.Length = 0 then
               --  No linker alternative found, add null statement
               R.Append ("            null;");

            else
               declare
                  O_List : Unbounded_String;
               begin
                  for O of Opts loop
                     if O_List /= Null_Unbounded_String then
                        Append (O_List, ", ");
                     end if;

                     Append (O_List, '"' & O & '"');
                  end loop;

                  R.Append
                    ("            for Linker_Options use ("
                     & To_String (O_List) & ");");
               end;
            end if;

            return R;
         end Linker_Case_Alternative;

         -----------------------------
         -- Naming_Case_Alternative --
         -----------------------------

         function Naming_Case_Alternative
           (Project : GPR2.Project.View.Object) return String_Vector.Vector
         is
            procedure Naming_For (View : GPR2.Project.View.Object);
            --  Handle the naming scheme for this view

            Seen : GPR2.Containers.Name_Set;
            --  Records the attribute generated to avoid duplicate when
            --  handling aggregated projects.

            V    : String_Vector.Vector;
            --  Contains the final result returned

            function Is_Language_Active (Lang : String) return Boolean
              is (Languages.Contains ((Characters.Handling.To_Lower (Lang))));
            --  Returns True if Lang is active in the installed project

            ----------------
            -- Naming_For --
            ----------------

            procedure Naming_For (View : GPR2.Project.View.Object) is
               Found : Boolean := False;
            begin
               if View.Has_Packages (P.Naming,
                                     With_Defaults => False,
                                     With_Config   => False)
               then
                  --  Check all associative attributes

                  for Att of View.Attributes (Pack          => P.Naming,
                                              With_Defaults => False,
                                              With_Config   => False) loop
                     if Att.Has_Index then
                        if (Att.Name.Id /= A.Body_N
                            or else not
                              Excluded_Naming.Contains
                                (Name_Type (Att.Index.Text)))
                          and then
                            ((Att.Name.Id not in
                                      A.Spec_Suffix | A.Body_Suffix |
                                      A.Separate_Suffix)
                             or else Is_Language_Active (Att.Index.Text))
                        then
                           declare
                              Decl : constant String := Att.Image;
                              Pos  : GPR2.Containers.Name_Type_Set.Cursor;
                              OK   : Boolean;
                           begin
                              Seen.Insert (Name_Type (Decl), Pos, OK);

                              if OK then
                                 V.Append ("            " & Decl);
                                 Found := True;
                              end if;
                           end;
                        end if;
                     end if;
                  end loop;
               end if;

               if not Found then
                  V.Append ("            null;");
               end if;
            end Naming_For;

         begin
            V.Append ("         when """ & Options.Build_Name.all & """ =>");

            Naming_For (Project);

            if Project.Qualifier = K_Aggregate_Library then
               for Agg of Project.Aggregated loop
                  Naming_For (Agg);
               end loop;
            end if;

            return V;
         end Naming_Case_Alternative;

         ------------------
         -- Read_Project --
         ------------------

         procedure Read_Project is
            Max_Buffer : constant := 1_024;
            File       : File_Type;
            Buffer     : String (1 .. Max_Buffer);
            Last       : Natural;
         begin
            Open (File, In_File, Filename);

            while not End_Of_File (File) loop
               declare
                  L : Unbounded_String;
               begin
                  loop
                     Get_Line (File, Buffer, Last);
                     Append (L, Buffer (1 .. Last));

                     exit when Last < Max_Buffer or else End_Of_Line (File);
                  end loop;

                  Content.Append (To_String (L));
               end;
            end loop;

            Close (File);
         end Read_Project;

         ---------------------------
         -- With_External_Imports --
         ---------------------------

         procedure With_External_Imports
           (Project : GPR2.Project.View.Object) is
         begin
            for L of Project.Imports (Recursive => True) loop
               if L.Has_Sources and then L.Is_Externally_Built then
                  Content.Append
                    ("with """ & String (L.Path_Name.Base_Name) & """;");
               end if;
            end loop;
         end With_External_Imports;

         -------------------
         -- Write_Project --
         -------------------

         procedure Write_Project is
            F    : File_Access := Standard_Output;
            File : aliased File_Type;
         begin
            if not Options.Dry_Run then
               if not Project_Dir.Exists then
                  Directories.Create_Path (Project_Dir.Value);
               end if;

               Create (File, Out_File, Filename);
               F := File'Unchecked_Access;
            end if;

            for Line of Content loop
               Put_Line (F.all, Line);
            end loop;

            if not Options.Dry_Run then
               Close (File);
            end if;
         end Write_Project;

         type Section_Kind is (Top, Naming, Linker);

         Project_Exists  : constant Boolean := Directories.Exists (Filename);
         Current_Section : Section_Kind := Top;
         Pos             : String_Vector.Cursor;
         Generated       : Boolean := False;

      begin
         --  Set-up all languages used by the project tree

         Languages := Get_Languages;

         if Options.Dry_Run or else Options.Verbose then
            New_Line;
            Put ("Project ");
            Put (Filename);

            if Options.Dry_Run then
               Put_Line (" would be installed");
            else
               Put_Line (" installed");
            end if;

            New_Line;
         end if;

         --  If project exists, read it and check the generated status

         if Project_Exists then
            Read_Project;

            --  First check that this project has been generated by gprbuild,
            --  if not exit with an error as we cannot modify a project created
            --  manually and we do not want to overwrite it.

            Pos := Content.First;

            Check_Generated_Status : while String_Vector.Has_Element (Pos) loop
               if Strings.Fixed.Index
                 (String_Vector.Element (Pos), GPRinstall_Tag) /= 0
               then
                  Generated := True;
                  exit Check_Generated_Status;
               end if;

               String_Vector.Next (Pos);
            end loop Check_Generated_Status;

            if not Generated and then not Options.Force_Installations then
               raise GPRinstall_Error with
                 "non gprinstall project file "
                 & Filename & " exists, use -f to overwrite";
            end if;
         end if;

         if Project_Exists and then Generated then
            if not Has_Sources (Project) then
               --  Nothing else to do in this case
               return;
            end if;

            if Options.Verbose then
               Put_Line ("project file exists, merging new build");
            end if;

            --  Do merging for new build, we need to add an entry into the
            --  BUILD_KIND type and a corresponding case entry in the naming
            --  and Linker package.

            Parse_Content : while String_Vector.Has_Element (Pos) loop
               declare
                  use Ada.Strings;

                  BN   : constant String := Options.Build_Name.all;
                  Line : constant String := String_Vector.Element (Pos);
                  P, L : Natural;
               begin
                  if Fixed.Index (Line, "type BUILD_KIND is (") /= 0 then
                     --  This is the "type BUILD_KIND" line, add new build name

                     --  First check if the current build name already exists

                     if Fixed.Index (Line, """" & BN & """") = 0 then
                        --  Get end of line

                        P := Strings.Fixed.Index (Line, ");");

                        if P = 0 then
                           raise GPRinstall_Error with
                             "cannot parse the BUILD_KIND line";

                        else
                           Content.Replace_Element
                             (Pos,
                              Line (Line'First .. P - 1)
                              & ", """ & BN & """);");
                        end if;
                     end if;

                  elsif Fixed.Index (Line, ":= external(") /= 0 then

                     --  This is the BUILD line, get build vars

                     declare
                        Default : Unbounded_String;
                     begin
                        --  Get default value

                        L := Fixed.Index
                          (Line, """", Going => Strings.Backward);
                        P := Fixed.Index
                          (Line (Line'First .. L - 1), """",
                           Going => Strings.Backward);

                        Default := +Line (P + 1 .. L - 1);

                        Content.Replace_Element
                          (Pos,
                           Get_Build_Line
                             ((if Options.Build_Vars = null
                              then ""
                              else Options.Build_Vars.all), -Default));
                     end;

                  elsif Fixed.Index (Line, "package Naming is") /= 0 then
                     Current_Section := Naming;

                  elsif Fixed.Index (Line, "package Linker is") /= 0 then
                     Current_Section := Linker;

                  elsif Fixed.Index (Line, "case BUILD is") /= 0 then

                     --  Add new case section for the new build name

                     case Current_Section is
                        when Naming =>
                           String_Vector.Next (Pos);
                           Content.Insert_Vector
                             (Pos, Naming_Case_Alternative (Project));

                        when Linker =>
                           String_Vector.Next (Pos);
                           Content.Insert_Vector
                             (Pos, Linker_Case_Alternative (Project));

                        when Top =>
                           --  For the Sources/Lib attributes
                           String_Vector.Next (Pos);
                           Content.Insert_Vector (Pos, Data_Attributes);
                     end case;

                  elsif Fixed.Index (Line, "when """ & BN & """ =>") /= 0 then
                     --  Found a when with the current build name, this is a
                     --  previous install overwritten by this one. Remove this
                     --  section. Note that this removes sections from all
                     --  packages Naming and Linker, and from project level
                     --  case alternative.

                     Count_And_Delete : declare

                        use type Ada.Containers.Count_Type;

                        function End_When (L : String) return Boolean;
                        --  Return True if L is the end of a when alternative

                        --------------
                        -- End_When --
                        --------------

                        function End_When (L : String) return Boolean is
                           P   : constant Natural :=
                                   Strings.Fixed.Index_Non_Blank (L);
                           Len : constant Natural := L'Length;
                        begin
                           return P > 0
                             and then
                               ((P + 4 <= Len
                                 and then L (P .. P + 4) = "when ")
                                or else
                                  (P + 8 <= Len
                                   and then L (P .. P + 8) = "end case;"));
                        end End_When;

                        N : Ada.Containers.Count_Type := 0;
                        P : String_Vector.Cursor := Pos;
                     begin
                        --  The number of line to delete are from Pos to the
                        --  first line starting with a "when".

                        loop
                           String_Vector.Next (P);
                           N := N + 1;

                           exit when End_When (String_Vector.Element (P));
                        end loop;

                        Content.Delete (Pos, N);
                     end Count_And_Delete;
                  end if;
               end;

               String_Vector.Next (Pos);
            end loop Parse_Content;

         else
            --  Project does not exist, or it exists, was not generated by
            --  gprinstall and -f used. In this case it will be overwritten by
            --  a generated project.

            Content.Clear;

            --  Tag project as generated by gprbuild

            Content.Append
              ("--  " & GPRinstall_Tag & ' ' & Version.Long_Value);
            Add_Empty_Line;

            if Project.Qualifier = K_Aggregate_Library then
               for V of Project.Aggregated loop
                  With_External_Imports (V);
               end loop;

               Add_Empty_Line;

            elsif Project.Has_Imports then
               --  Handle with clauses, generate a with clauses only for
               --  project bringing some visibility to sources. No need
               --  for doing this for aggregate projects.

               for L of Project.Imports loop
                  if L.Has_Sources and then Is_Install_Active (L) then
                     Content.Append
                       ("with """ & String (L.Path_Name.Base_Name) & """;");
                  end if;
               end loop;

               With_External_Imports (Project);

               Add_Empty_Line;
            end if;

            --  Project name

            if Project.Is_Library then
               Line := +"library ";
            else
               if Has_Sources (Project) then
                  Line := +"standard ";
               else
                  Line := +"abstract ";
               end if;
            end if;

            Line := Line & "project ";
            Line := Line & String (Project.Name);
            Line := Line & " is";
            Content.Append (-Line);

            if Has_Sources (Project) or else Project.Is_Library then
               --  BUILD variable

               Content.Append
                 ("   type BUILD_KIND is ("""
                  & Options.Build_Name.all & """);");

               Line := +Get_Build_Line
                 (Vars    =>
                    (if Options.Build_Vars = null
                     then ""
                     else Options.Build_Vars.all),
                  Default => Options.Build_Name.all);

               Content.Append (-Line);

               --  Add languages, for an aggregate library we want all unique
               --  languages from all aggregated libraries.

               if Has_Sources (Project) then
                  Add_Empty_Line;

                  declare
                     Lang  : Unbounded_String;
                     First : Boolean := True;
                  begin
                     for L of Languages loop
                        if not First then
                           Append (Lang, ", ");
                        end if;

                        Append (Lang, '"' & L & '"');
                        First := False;
                     end loop;

                     Content.Append
                       ("   for Languages use (" & To_String (Lang) & ");");
                  end;
               end if;

               --  Build_Suffix used to avoid .default as suffix

               Add_Empty_Line;

               Content.Append ("   case BUILD is");
               Content.Append_Vector (Data_Attributes);
               Content.Append ("   end case;");

               Add_Empty_Line;

               --  Library Name

               if Project.Is_Library then
                  Content.Append
                    ("   for Library_Name use """
                     & String (Project.Library_Name)
                     & """;");

                  --  Issue the Library_Version only if needed

                  if not Project.Is_Static_Library
                    and then Project.Has_Library_Version
                    and then
                      Project.Library_Filename.Name
                        /= Project.Library_Version_Filename.Name
                  then
                     Content.Append
                       ("   for Library_Version use """
                        & String (Project.Library_Version_Filename.Name)
                        & """;");
                  end if;
               end if;

               --  Packages

               if Has_Sources (Project) then
                  Add_Empty_Line;

                  Create_Packages;
               end if;

               --  Set as not installable

               Add_Empty_Line;

               Content.Append ("   package Install is");
               Content.Append ("      for Active use ""False"";");
               Content.Append ("   end Install;");

               --  Externally Built

               if not Options.Sources_Only then
                  Add_Empty_Line;
                  Content.Append ("   for Externally_Built use ""True"";");
               end if;

            else
               --  This is an abstract project

               Content.Append ("   for Source_Dirs use ();");
            end if;

            --  Variables

            Add_Empty_Line;

            Create_Variables;

            --  Close project

            Content.Append
              ("end " & String (Project.Name) & ";");
         end if;

         --  Write new project if needed

         Write_Project;

         if not Options.Dry_Run and then Options.Install_Manifest then
            --  Add project file to manifest

            Add_To_Manifest (Path_Name.Create_File (Filename_Type (Filename)));
         end if;
      end Create_Project;

      --------------
      -- Dir_Name --
      --------------

      function Dir_Name (Suffix : Boolean := True) return Filename_Type is

         function Get_Suffix return Filename_Optional;
         --  Returns a suffix if needed

         ----------------
         -- Get_Suffix --
         ----------------

         function Get_Suffix return Filename_Optional is
         begin
            --  .default is always omitted from the directory name

            if Suffix and then Options.Build_Name.all /= "default" then
               return Filename_Type ('.' & Options.Build_Name.all);
            else
               return No_Filename;
            end if;
         end Get_Suffix;

      begin
         return Project.Path_Name.Base_Filename & Get_Suffix;
      end Dir_Name;

      --------------
      -- Exec_Dir --
      --------------

      function Exec_Dir return Path_Name.Object is
        (Prefix_For_Dir (Exec_Subdir.V.all));

      -----------------
      -- Has_Sources --
      -----------------

      function Has_Sources
        (Project : GPR2.Project.View.Object) return Boolean is
      begin
         return Project.Has_Sources
           or else Project.Qualifier = K_Aggregate_Library;
      end Has_Sources;

      -----------------------
      -- Is_Install_Active --
      -----------------------

      function Is_Install_Active
        (Project : GPR2.Project.View.Object) return Boolean is
      begin
         if Project.Has_Packages (P.Install) then
            for V of Project.Attributes (Pack => P.Install) loop
               if V.Name.Id = A.Active then
                  return Characters.Handling.To_Lower
                           (V.Value.Text) /= "false";
               end if;
            end loop;
         end if;

         --  If not defined, the default is active

         return True;
      end Is_Install_Active;

      -------------
      -- Lib_Dir --
      -------------

      function Lib_Dir
        (Build_Name : Boolean := True) return Path_Name.Object is
      begin
         return Build_Subdir (Lib_Subdir, Build_Name);
      end Lib_Dir;

      ------------------
      -- Link_Lib_Dir --
      ------------------

      function Link_Lib_Dir return Path_Name.Object is
         (Prefix_For_Dir (Link_Lib_Subdir.V.all));

      -------------------------
      -- Open_Check_Manifest --
      -------------------------

      procedure Open_Check_Manifest
        (File         : out Text_IO.File_Type;
         Current_Line : out Text_IO.Count)
      is
         Dir     : constant Path_Name.Object :=
                     Path_Name.Compose (Project_Dir, "manifests");
         M_File  : constant Path_Name.Object :=
                     Path_Name.Create_File
                       (Filename_Type (Install_Name.V.all),
                        Filename_Optional (Dir.Value));
         Name    : constant String := String (M_File.Value);
         Prj_Sig : constant String := Project.Path_Name.Content_MD5;
         Buf     : String (1 .. 128);
         Last    : Natural;
      begin
         --  Check whether the manifest does not exist in this case

         if Directories.Exists (Name) then
            --  If this manifest is the same of the current aggregate
            --  one, do not try to reopen it.

            if not Is_Open (Agg_Manifest)
              or else
                OS_Lib.Normalize_Pathname
                  (Text_IO.Name (Agg_Manifest),
                   Case_Sensitive => False)
                /= OS_Lib.Normalize_Pathname (Name, Case_Sensitive => False)
            then
               Open (File, In_File, Name);

               if not End_Of_File (File) then
                  Get_Line (File, Buf, Last);

                  if Last >= Message_Digest'Length
                    and then
                      (Buf (1 .. 2) /= Sig_Line
                       or else Buf (3 .. Message_Digest'Last + 2) /= Prj_Sig)
                      and then Install_Name.Default
                      and then Install_Project
                  then
                     Put_Line
                       ("Project file "
                        & String (Project.Path_Name.Simple_Name)
                        &  " is different from the one currently installed.");
                     Put_Line
                       ("Either:");
                     Put_Line
                       ("   - uninstall first using --uninstall option");
                     Put_Line
                       ("   - install under another name, use --install-name");
                     Put_Line
                       ("   - force installation under the same name, "
                        & "use --install-name=" & Install_Name.V.all);
                     raise GPRinstall_Error_No_Message;
                  end if;
               end if;

               Reset (File, Append_File);

               Current_Line := Line (File);
            end if;

         else
            Directories.Create_Path (Dir.Value);
            Create (File, Out_File, Name);
            Current_Line := 1;

            Put_Line (File, Sig_Line & Prj_Sig);
         end if;

      exception
         when Text_IO.Use_Error =>
            raise GPRinstall_Error with
              "cannot open or create the manifest file "
              & Project_Subdir.V.all & Install_Name.V.all
              & ", check permissions on this location";
      end Open_Check_Manifest;

      -----------------
      -- Project_Dir --
      -----------------

      function Project_Dir return Path_Name.Object is
         (Prefix_For_Dir (Project_Subdir.V.all));

      ------------------------
      -- Rollback_Manifests --
      ------------------------

      procedure Rollback_Manifests is

         Content : String_Vector.Vector;

         procedure Rollback_Manifest
           (File : in out Text_IO.File_Type; Line : Text_IO.Count);

         -----------------------
         -- Rollback_Manifest --
         -----------------------

         procedure Rollback_Manifest
           (File : in out Text_IO.File_Type; Line : Text_IO.Count)
         is
            use type Ada.Containers.Count_Type;
            Dir    : constant String :=
                       Directories.Containing_Directory (Name (File)) & DS;
            Buffer : String (1 .. 4_096);
            Last   : Natural;
         begin
            --  Set manifest file in Read mode

            Reset (File, Text_IO.In_File);

            while not End_Of_File (File) loop
               Get_Line (File, Buffer, Last);

               if Text_IO.Line (File) = 2
                 or else Text_IO.Line (File) < Line
               then
                  --  Record file to be kept in manifest
                  Content.Append (Buffer (1 .. Last));

               else
                  --  Delete file
                  declare
                     Filename : constant String :=
                                  Dir
                                  & Buffer
                                      (GNAT.MD5.Message_Digest'Length + 2
<<<<<<< HEAD
                                        .. Last);
                     Unused   : Boolean;
=======
                                       .. Last);
                     Unused  : Boolean;
>>>>>>> dde92602
                  begin
                     OS_Lib.Delete_File (Filename, Unused);

                     Delete_Empty_Directory
                       (Prefix_Dir.V.all,
                        Directories.Containing_Directory (Filename));
                  end;
               end if;
            end loop;

            --  There is nothing left in the manifest file (only the signature
            --  line), remove it, otherwise we create the new manifest file
            --  containing only the previous content.

            if Content.Length = 1 then
               declare
                  Manifest_Filename : constant String := Name (File);
               begin
                  Delete (File);

                  --  Delete manifest directories if empty

                  Delete_Empty_Directory
                    (Prefix_Dir.V.all,
                     Directories.Containing_Directory (Manifest_Filename));
               end;

            else
               --  Set manifest file back to Write mode

               Reset (File, Text_IO.Out_File);

               for C of Content loop
                  Text_IO.Put_Line (File, C);
               end loop;

               Close (File);
            end if;
         end Rollback_Manifest;

      begin
         if Is_Open (Man) then
            Rollback_Manifest (Man, Line_Manifest);
         end if;

         if Is_Open (Agg_Manifest) then
            Rollback_Manifest (Agg_Manifest, Line_Agg_Manifest);
         end if;
      end Rollback_Manifests;

      -----------------
      -- Sources_Dir --
      -----------------

      function Sources_Dir
        (Build_Name : Boolean := True) return Path_Name.Object is
      begin
         return Build_Subdir (Sources_Subdir, Build_Name);
      end Sources_Dir;

      Is_Project_To_Install : Boolean;
      --  Whether the project is to be installed

   begin
      --  Empty Content

      Content.Delete_First (Count => Ada.Containers.Count_Type'Last);

      --  First look for the Install package and set up the local values
      --  accordingly.

      Check_Install_Package;

      --  The default install name is the name of the project without
      --  extension.

      if Install_Name.Default then
         Install_Name.V := new String'(String (Project.Path_Name.Base_Name));
      end if;

      --  Skip non-active project, note that externally built project must be
      --  installed.

      Is_Project_To_Install := Active
        and then (Project.Has_Sources
                  or else Project.Has_Attribute (A.Main)
                  or else Project.Is_Externally_Built);

      --  If we have an aggregate project we just install separately all
      --  aggregated projects.

      if Project.Qualifier = K_Aggregate then
         --  If this is the main project and is an aggregate project, create
         --  the corresponding manifest.

         if Project = Tree.Root_Project
           and then Tree.Root_Project.Qualifier = K_Aggregate
           and then Options.Install_Manifest
         then
            Open_Check_Manifest (Agg_Manifest, Line_Agg_Manifest);
         end if;

         for Agg of Project.Aggregated loop
            Process (Tree, Agg, Options);
         end loop;

         --  Nothing more to do for an aggregate project

         return;
      end if;

      if not Installed.Contains (Project) then
         Installed.Insert (Project);

         if Options.Verbosity > Quiet then
            if Is_Project_To_Install then
               Put ("Install");
            elsif Options.Verbose then
               Put ("Skip");
            end if;

            if Is_Project_To_Install or else Options.Verbose then
               Put (" project " & String (Project.Name));
               if Options.Build_Name.all /= "default" then
                  Put (" - " & Options.Build_Name.all);
               end if;
            end if;

            if not Is_Project_To_Install and then Options.Verbose then
               Put (" (not active)");
            end if;

            if Is_Project_To_Install or else Options.Verbose then
               New_Line;
            end if;
         end if;

         --  If this is not an active project, just return now

         if not Is_Project_To_Install then
            return;
         end if;

         --  What should be copied ?

         Copy :=
           (Source     => For_Dev,
            Object     => For_Dev
                            and then not Project.Has_Mains
                            and then Project.Qualifier /= K_Library
                            and then Project.Qualifier /= K_Aggregate_Library
                            and then Project.Kind /= K_Library,
            Dependency => For_Dev and then not Project.Has_Mains,
            Library    => Project.Is_Library
                            and then
                              (not Project.Is_Static_Library or else For_Dev),
            Executable => Project.Has_Mains);

         --  Copy all files from the project

         Copy_Files;

         --  A project file is only needed in developer mode

         if For_Dev and then Install_Project then
            Create_Project (Project);
         end if;

         --  Add manifest into the main aggregate project manifest

         if Is_Open (Man) then
            if Is_Open (Agg_Manifest) then
               declare
                  Man_Dir  : constant Path_Name.Object :=
                               Path_Name.Create_Directory
                                 ("manifests",
                                  Filename_Type (Project_Dir.Value));
                  Filename : constant Path_Name.Object :=
                               Path_Name.Create_File
                                 (Filename_Type
                                    (Directories.Simple_Name (Name (Man))),
                                  Filename_Type (Man_Dir.Value));
               begin
                  Close (Man);
                  Add_To_Manifest (Filename, Aggregate_Only => True);
               end;

            else
               Close (Man);
            end if;
         end if;

         --  Handle all projects recursively if needed

         if Options.Recursive and then Project.Has_Imports then
            for P of Project.Imports loop
               Process (Tree, P, Options);
            end loop;
         end if;
      end if;

      GPRinstall.Options.Free (Prefix_Dir);
      GPRinstall.Options.Free (Sources_Subdir);
      GPRinstall.Options.Free (Lib_Subdir);
      GPRinstall.Options.Free (Exec_Subdir);
      GPRinstall.Options.Free (Project_Subdir);
   end Process;

   procedure Process
     (Tree    : GPR2.Project.Tree.Object;
      Options : GPRinstall.Options.Object) is
   begin
      Process (Tree, Tree.Root_Project, Options);
   end Process;

   ---------------
   -- Write_Eol --
   ---------------

   procedure Write_Eol is
   begin
      Content.Append (New_Item => (Buffer (1 .. Buffer_Last)));
      Buffer_Last := 0;
   end Write_Eol;

   ---------------
   -- Write_Str --
   ---------------

   procedure Write_Str (S : String) is
   begin
      while Buffer_Last + S'Length > Buffer'Last loop
         Double_Buffer;
      end loop;

      Buffer (Buffer_Last + 1 .. Buffer_Last + S'Length) := S;
      Buffer_Last := Buffer_Last + S'Length;
   end Write_Str;

end GPRinstall.Install;<|MERGE_RESOLUTION|>--- conflicted
+++ resolved
@@ -942,11 +942,7 @@
             when Text_IO.Name_Error =>
                if Required then
                   Rollback_Manifests;
-<<<<<<< HEAD
-                  raise Constraint_Error with
-=======
                   raise GPRinstall_Error with
->>>>>>> dde92602
                     "error: file does not exist '" & Pathname.Value & ''';
                else
                   Put_Line
@@ -2690,13 +2686,8 @@
                                   Dir
                                   & Buffer
                                       (GNAT.MD5.Message_Digest'Length + 2
-<<<<<<< HEAD
-                                        .. Last);
-                     Unused   : Boolean;
-=======
                                        .. Last);
                      Unused  : Boolean;
->>>>>>> dde92602
                   begin
                      OS_Lib.Delete_File (Filename, Unused);
 

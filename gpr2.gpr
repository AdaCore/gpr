--
--  Copyright (C) 2019-2024, AdaCore
--
--  SPDX-License-Identifier: Apache-2.0
--

with "gnatcoll";
with "gnatcoll_iconv";
with "gnatcoll_gmp";

library project GPR2 extends "shared.gpr" is

   type Bool is ("true", "false");
   Is_Externally_Built : Bool := external ("EXTERNALLY_BUILT", "false");
   for Externally_Built use Is_Externally_Built;

   for Languages use ("Ada", "C");
   for Source_Dirs use ("src/lib",
<<<<<<< HEAD
                        "src/build",
                        "src/kb",
                        KB_Build,
=======
                        Build_Root & "/kb",
>>>>>>> 48700616
                        "langkit/gen/src");
   for Library_Name use "gpr2";

   for Object_Dir use Build_Root & "/" & Build & "/obj-" & Library_Type;
   for Library_Dir use Build_Root & "/" & Build & "/lib-" & Library_Type;
   for Library_Kind use Library_Type;

   --------------
   -- Compiler --
   --------------

   Langkit_Parser_Options := ("-g");

   package Compiler extends Shared.Compiler is
      case Build is
         when "debug" | "gnatcov" =>
            Langkit_Parser_Options := Langkit_Parser_Options & ("-O0");

         when "release_checks" =>
            Langkit_Parser_Options := Langkit_Parser_Options & ("-Ofast");

         when "release" =>
            Langkit_Parser_Options := Langkit_Parser_Options & ("-Ofast");
      end case;

      --  Langkit parser
      for Switches ("gpr_parser-*") use Langkit_Parser_Options & ("-gnatws");
      for Switches ("gpr_parser_*") use Langkit_Parser_Options & ("-gnatws");
      for Switches ("gpr_parser.*") use Langkit_Parser_Options & ("-gnatws");
      for Switches ("gpr_parser-gdb.c") use Langkit_Parser_Options;

      --  generated knowledge base
      for Switches ("gpr2-kb-embedded.adb") use
        Compiler'Default_Switches ("Ada") & ("-gnatws", "-gnatyN");
   end Compiler;

   --------------
   -- Coverage --
   --------------

   package Coverage is
      for Excluded_Units use ("gpr_parser*");
   end Coverage;

end GPR2;<|MERGE_RESOLUTION|>--- conflicted
+++ resolved
@@ -16,13 +16,8 @@
 
    for Languages use ("Ada", "C");
    for Source_Dirs use ("src/lib",
-<<<<<<< HEAD
                         "src/build",
-                        "src/kb",
-                        KB_Build,
-=======
                         Build_Root & "/kb",
->>>>>>> 48700616
                         "langkit/gen/src");
    for Library_Name use "gpr2";
 

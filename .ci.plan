--- conflicted
+++ resolved
@@ -1,45 +1,5 @@
 def build():
-<<<<<<< HEAD
     # customer scenario
-    setup()
     anod_build("libgpr2", qualifier="bare,next")
     anod_build("libgpr2", qualifier="next")
-    anod_build("gpr2", qualifier="next")
-
-def setup():
-    # general dependencies for gpr2 tools and libgpr2
-    anod_install("stable-gprbuild")
-    anod_install("gcc")
-    # gprbuild, gnat
-    anod_install("gdb")
-    anod_install("e3")
-=======
-    anod_install("libadalang")
-    anod_build("libgpr2")
-    anod_build("gpr2-bindings")
-    anod_build("gprbuild", qualifier="gpr1")
-    anod_build("gprbuild")
-
-def bootstrap():
-    anod_build("gnat")
-
-def test():
-    testgpr2()
-    testgprbuild()
-    testgpr2ls()
-    anod_test("gpr2-bindings")
-
-def testgpr2():
-   anod_test("gpr2", qualifier="from_gnat")
-
-def testgprbuild():
-   anod_test("gprbuild", qualifier="AdaCC++_Auto")
-
-def testgpr2ls():
-   anod_build("gprbuild", qualifier="gpr1")
-   anod_test("gprbuild", qualifier="AdaCC++_Auto,check-gpr2ls")
-
-def cov():
-   anod_build("gpr2", qualifier="coverage")
-   anod_test("gpr2", qualifier="coverage")
->>>>>>> ad295ab6
+    anod_build("gpr2", qualifier="next")
def build():
<<<<<<< HEAD
    # customer scenario
    setup()
    anod_build("libgpr2", qualifier="bare,next")
    anod_build("libgpr2", qualifier="next")
    anod_build("gpr2", qualifier="next")

def setup():
    # general dependencies for gpr2 tools and libgpr2
    anod_install("stable-gprbuild")
    anod_install("gcc")
    # for gprname
    anod_install("libadalang")
    anod_install("langkit_support")
    # gprbuild, gnat
    anod_install("stable-libadalang-tools")
    anod_install("gdb")
    anod_install("e3")
=======
    anod_install("libadalang")
    anod_build("libgpr2")
    anod_build("gpr2-bindings")
    anod_build("gprbuild", qualifier="gpr1")
    anod_build("gprbuild")

def bootstrap():
    anod_build("libadalang")
    anod_build("gpr2")
    anod_build("gprbuild")
    anod_build("gnat")

def test():
    testgpr2()
    testgprbuild()
    testgpr2ls()
    anod_test("gpr2-bindings")

def testgpr2():
   anod_test("gpr2", qualifier="from_gnat")

def testgprbuild():
   anod_test("gprbuild", qualifier="AdaCC++_Auto")

def testgpr2ls():
   anod_build("gprbuild", qualifier="gpr1")
   anod_test("gprbuild", qualifier="AdaCC++_Auto,check-gpr2ls")

def cov():
   anod_build("gpr2", qualifier="coverage")
   anod_test("gpr2", qualifier="coverage")
>>>>>>> bf7a60fd
<|MERGE_RESOLUTION|>--- conflicted
+++ resolved
@@ -1,5 +1,4 @@
 def build():
-<<<<<<< HEAD
     # customer scenario
     setup()
     anod_build("libgpr2", qualifier="bare,next")
@@ -10,43 +9,6 @@
     # general dependencies for gpr2 tools and libgpr2
     anod_install("stable-gprbuild")
     anod_install("gcc")
-    # for gprname
-    anod_install("libadalang")
-    anod_install("langkit_support")
     # gprbuild, gnat
-    anod_install("stable-libadalang-tools")
     anod_install("gdb")
-    anod_install("e3")
-=======
-    anod_install("libadalang")
-    anod_build("libgpr2")
-    anod_build("gpr2-bindings")
-    anod_build("gprbuild", qualifier="gpr1")
-    anod_build("gprbuild")
-
-def bootstrap():
-    anod_build("libadalang")
-    anod_build("gpr2")
-    anod_build("gprbuild")
-    anod_build("gnat")
-
-def test():
-    testgpr2()
-    testgprbuild()
-    testgpr2ls()
-    anod_test("gpr2-bindings")
-
-def testgpr2():
-   anod_test("gpr2", qualifier="from_gnat")
-
-def testgprbuild():
-   anod_test("gprbuild", qualifier="AdaCC++_Auto")
-
-def testgpr2ls():
-   anod_build("gprbuild", qualifier="gpr1")
-   anod_test("gprbuild", qualifier="AdaCC++_Auto,check-gpr2ls")
-
-def cov():
-   anod_build("gpr2", qualifier="coverage")
-   anod_test("gpr2", qualifier="coverage")
->>>>>>> bf7a60fd
+    anod_install("e3")
------------------------------------------------------------------------------
--                                                                          --
--                           GPR2 PROJECT MANAGER                           --
--                                                                          --
--                     Copyright (C) 2019-2024, AdaCore                     --
--                                                                          --
-- This is  free  software;  you can redistribute it and/or modify it under --
-- terms of the  GNU  General Public License as published by the Free Soft- --
-- ware  Foundation;  either version 3,  or (at your option) any later ver- --
-- sion.  This software is distributed in the hope  that it will be useful, --
-- but WITHOUT ANY WARRANTY;  without even the implied warranty of MERCHAN- --
-- TABILITY or FITNESS FOR A PARTICULAR PURPOSE. See the GNU General Public --
-- License for more details.  You should have received  a copy of the  GNU  --
-- General Public License distributed with GNAT; see file  COPYING. If not, --
-- see <http://www.gnu.org/licenses/>.                                      --
--                                                                          --
------------------------------------------------------------------------------

with "gpr2";

project GPR2.Tools extends "../shared.gpr" is

   type Target_type is ("Windows_NT", "UNIX");
   Target : Target_Type := external ("OS", "UNIX");

   type Tools_Prefix_Type is ("gpr", "gpr2");

   for Source_Dirs use ("src");
   for Object_Dir use Shared.Build_Root & "/" & Shared.Build & "/obj-tools";
   for Exec_Dir use Shared.Build_Root & "/" & Shared.Build;
   for Main use
     (--  "gprbuild-main.adb",
      --  "gprclean-main.adb",
      "gprconfig.adb",
      "gprdoc-main.adb",
<<<<<<< HEAD
      "gprinspect-main.adb"
      --  "gprinstall-main.adb",
      --  "gprls-main.adb"
     );
=======
      "gprinspect-main.adb",
      "gprinstall-main.adb",
      "gprls-main.adb",
      "gprremote-main.adb");
>>>>>>> 7b2c3ba7

   -------------
   -- Builder --
   -------------

   package Builder extends Shared.Builder is
      for Executable ("gprbuild-main.adb")   use "gpr2build";
      for Executable ("gprconfig.adb")       use "gprconfig";
      for Executable ("gprclean-main.adb")   use "gprclean";
      for Executable ("gprdoc-main.adb")     use "gprdoc";
      for Executable ("gprinspect-main.adb") use "gprinspect";
      for Executable ("gprinstall-main.adb") use "gprinstall";
      for Executable ("gprls-main.adb")      use "gprls";
      for Executable ("gprremote-main.adb")  use "gprremote";
   end Builder;

   -------------
   -- Install --
   -------------

   package Install is
      case Target is
         when "Windows_NT" =>
            for Artifacts ("bin") use ("src/tools/gpr2install.exe.manifest");
         when "UNIX" =>
            null;
      end case;
   end Install;

end GPR2.Tools;<|MERGE_RESOLUTION|>--- conflicted
+++ resolved
@@ -33,17 +33,8 @@
       --  "gprclean-main.adb",
       "gprconfig.adb",
       "gprdoc-main.adb",
-<<<<<<< HEAD
       "gprinspect-main.adb"
-      --  "gprinstall-main.adb",
-      --  "gprls-main.adb"
      );
-=======
-      "gprinspect-main.adb",
-      "gprinstall-main.adb",
-      "gprls-main.adb",
-      "gprremote-main.adb");
->>>>>>> 7b2c3ba7
 
    -------------
    -- Builder --

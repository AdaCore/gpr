--- conflicted
+++ resolved
@@ -35,14 +35,8 @@
       "gprconfig.adb",
       "gprdoc-main.adb",
       "gprinspect-main.adb",
-<<<<<<< HEAD
       --  "gprinstall-main.adb",
       --  "gprls-main.adb",
-      "gprname-main.adb",
-=======
-      "gprinstall-main.adb",
-      "gprls-main.adb",
->>>>>>> 2c247abe
       "gprremote.adb");
 
    -------------

--- conflicted
+++ resolved
@@ -85,16 +85,10 @@
             Definitions : Unbounded_String;
             F           : Text_IO.File_Type;
          begin
-<<<<<<< HEAD
-            Open (F, In_File, File.String_Value);
-            while not End_Of_File (F) loop
-               Append (Definitions, Get_Line (F) & ASCII.LF);
-=======
-            Text_IO.Open (F, Text_IO.In_File, File.Value);
+            Text_IO.Open (F, Text_IO.In_File, File.String_Value);
 
             while not Text_IO.End_Of_File (F) loop
                Append (Definitions, Text_IO.Get_Line (F) & ASCII.LF);
->>>>>>> 45ebb437
             end loop;
 
             GPR2.Project.Registry.Exchange.Import (Definitions);
